# Generates C++ autograd functions for the derivatives of ATen operations
#
# This writes two files:
#  Functions.h/cpp: subclasses of autograd::Node
#  python_functions.h/cpp: Python bindings for the above classes
#
from .gen_inplace_or_view_type import VIEW_FUNCTIONS

from typing import List, Sequence, Tuple

from tools.codegen.api.autograd import (Derivative, DifferentiabilityInfo,
                                        SavedAttribute, uses_retain_variables,
                                        uses_single_grad)
from tools.codegen.api.types import (Binding, BaseCType, OptionalCType, tensorT, intT,
                                     doubleT, scalarT, stringT, boolT, intArrayRefT,
                                     tensorListT, MutRefCType, ListCType, ArrayRefCType)
from tools.codegen.code_template import CodeTemplate
from tools.codegen.gen import FileManager
from tools.codegen.model import Argument

FUNCTION_DECLARATION = CodeTemplate("""\
struct TORCH_API ${op} : public ${superclass} {
  using ${superclass}::${superclass};
  variable_list apply(variable_list&& grads) override;
  std::string name() const override { return "${op}"; }
  void release_variables() override {
    ${thread_lock}
    ${release_variables}
  }
  ${will_release_variables}
  ${saved_variables}
  ${saved_list_sizes}
};
""")

WILL_RELEASE_VARIABLES = CodeTemplate("""\
bool retain_variables = true;
void will_release_variables() override {
  retain_variables = false;
}
""")

FUNCTION_DEFINITION = CodeTemplate("""\
variable_list ${op}::apply(variable_list&& grads) {
  ${thread_lock}
  ${asserts}
  IndexRangeGenerator gen;
  ${compute_index_ranges}
  variable_list grad_inputs(gen.size());
  ${body}
  return grad_inputs;
}
""")

GRAD_INPUT_MASK = CodeTemplate("""\
  auto grad_input_mask = std::array<bool, ${n}>{
    ${masks}
  };\
""")

DERIVATIVE_SINGLE = CodeTemplate("""\
if (should_compute_output({ ${name}_ix })) {
  auto grad_result = ${derivative};
  copy_range(grad_inputs, ${name}_ix, grad_result);
}
""")

DERIVATIVE_MULTI_COPY_RANGE = CodeTemplate("""\
  if (should_compute_output({ ${name}_ix })) {
    copy_range(grad_inputs, ${name}_ix, std::get<${i}>(grad_result));
  }
""")

DERIVATIVE_MULTI = CodeTemplate("""\
if (should_compute_output({ ${idx_ranges} })) {
  ${grad_input_mask}
  auto grad_result = ${derivative};
  ${copy_ranges}
}
""")

# Generates python bindings
#
# This generates the definitions for:
#   (1) The PyTypeObject for each backward grad_fn subclassing Node
#   (2) The entry for PyTypeObject's tp_getset slot (an array of PyGetSetDef structs)
#       We generate one PyGetSetDef struct for each of grad_fn's saved inputs and outputs
#       Each PyGetSetDef has a function ptr to a getter, also defined here (3).
#   (3) Getters for each of grad_fn's saved inputs and outputs.
#
PY_FUNCTION_DEFINITION = CodeTemplate("""\
static PyTypeObject ${op}Class;
addClass<${op}>(${op}Class, "${op}", ${op}_properties);
""")

PY_FUNCTION_PROPS_AND_GETTERS = CodeTemplate("""\
${all_getter_definitions}

static struct PyGetSetDef ${op}_properties[] = {
  THP_FUNCTION_DEFAULT_PROPERTIES,
  ${all_getsetdef_structs}
  {nullptr} /* sentinel */
};

""")

PY_GETSETDEF_STRUCT = CodeTemplate("""\
{(char*)"_saved_${name}", (getter)THP${op}_${name}_getter, nullptr, nullptr, nullptr}""")

# Getter templates
GETTER_DEFINITION = CodeTemplate("""\
PyObject* THP${op}_${name}_getter(THPCppFunction *self, void *_unused) {
  HANDLE_TH_ERRORS
  auto prop = static_cast<${op}*>(self->cdata.get())->${name};
  ${body}
  END_HANDLE_TH_ERRORS
}
""")

GETTER_DEFINITION_SAVEDVAR = CodeTemplate("""\
PyObject* THP${op}_${name}_getter(THPCppFunction *self, void *_unused) {
  HANDLE_TH_ERRORS
  const auto& prop = static_cast<${op}*>(self->cdata.get())->${name}_;
  ${body}
  END_HANDLE_TH_ERRORS
}
""")

GETTER_DEFINITION_VEC_SAVEDVAR = CodeTemplate("""\
PyObject* THP${op}_${name}_getter(THPCppFunction *self, void *_unused) {
  HANDLE_TH_ERRORS
  const auto *node = static_cast<${op}*>(self->cdata.get());
  const auto& prop = node->${name}_;
  if (node->${name}_released_) {
    PyErr_SetString(PyExc_RuntimeError, ERR_BACKWARD_TWICE);
    return nullptr;
  }
  ${body}
  END_HANDLE_TH_ERRORS
}
""")

GETTER_DEFINITION_OPT = CodeTemplate("""\
PyObject* THP${op}_${name}_getter(THPCppFunction *self, void *_unused) {
  HANDLE_TH_ERRORS
  auto opt_prop = static_cast<${op}*>(self->cdata.get())->${name};
  if (!opt_prop.has_value()) {
    Py_RETURN_NONE;
  }
  auto prop = opt_prop.value();
  ${body}
  END_HANDLE_TH_ERRORS
}
""")

GETTER_DEFINITION_OPT_ARRAYREF = CodeTemplate("""\
PyObject* THP${op}_${name}_getter(THPCppFunction *self, void *_unused) {
  HANDLE_TH_ERRORS
  auto opt_prop = static_cast<${op}*>(self->cdata.get())->${name};
  if (!opt_prop.list.has_value()) {
    Py_RETURN_NONE;
  }
  auto prop = opt_prop.list.value();
  ${body}
  END_HANDLE_TH_ERRORS
}
""")

# Getter body
GETTER_BODY_SAVEDVAR = """\
return THPVariable_Wrap(prop.unpack(self->cdata));
"""

GETTER_BODY_VEC_SAVEDVAR = """\
PyObject* tup = PyTuple_New((Py_ssize_t) prop.size());
for (int i = 0; i < prop.size(); i++) {
  PyTuple_SetItem(tup, (Py_ssize_t) i, THPVariable_Wrap(prop[i].unpack(self->cdata)));
}
return tup;
"""

GETTER_BODY_ARRAYREF_LONG = """\
PyObject* tup = PyTuple_New((Py_ssize_t) prop.size());
for (int i = 0; i < prop.size(); i++) {
  PyTuple_SetItem(tup, (Py_ssize_t) i, PyLong_FromUnsignedLong((uint64_t) prop[i]));
}
return tup;
"""

GETTER_BODY_ARRAYREF_DOUBLE = """\
PyObject* tup = PyTuple_New((Py_ssize_t) prop.size());
for (int i = 0; i < prop.size(); i++) {
  PyTuple_SetItem(tup, (Py_ssize_t) i, PyFloat_FromDouble((double) prop[i]));
}
return tup;
"""

GETTER_BODY_INT64_T = """\
return PyLong_FromUnsignedLong((int64_t) prop);
"""

GETTER_BODY_DOUBLE = """\
return PyFloat_FromDouble((double) prop);
"""

GETTER_BODY_BOOL = """\
if (prop) {
  Py_RETURN_TRUE;
} else {
  Py_RETURN_FALSE;
}
"""

GETTER_BODY_STRING = """\
return PyUnicode_FromStringAndSize(prop.data(), prop.size());
"""

GETTER_BODY_SCALAR = """\
if (prop.isComplex()) {
  auto cprop = prop.to<c10::complex<double>>();
  return PyComplex_FromDoubles(cprop.real(), cprop.imag());
} else if (prop.isFloatingPoint()) {
  return PyFloat_FromDouble(prop.to<double>());
} else if (prop.isIntegral(/*includeBool=*/false)) {
  return PyLong_FromLong(prop.to<int64_t>());
} else if (prop.isBoolean()) {
  if (prop.to<bool>()) {
    Py_RETURN_TRUE;
  } else {
    Py_RETURN_FALSE;
  }
} else {
  PyErr_SetString(PyExc_RuntimeError, "Unknown scalar type");
  return nullptr;
}
"""

MISC_GETTER_DEFS = {
<<<<<<< HEAD
    'c10::optional<int64_t>': (GETTER_DEFINITION_OPT, GETTER_BODY_INT64_T),
    'double': (GETTER_DEFINITION, GETTER_BODY_DOUBLE),
    'c10::optional<double>': (GETTER_DEFINITION_OPT, GETTER_BODY_DOUBLE),
    'bool': (GETTER_DEFINITION, GETTER_BODY_BOOL),
    'std::string': (GETTER_DEFINITION, GETTER_BODY_STRING),
    'c10::optional<std::string>': (GETTER_DEFINITION_OPT, GETTER_BODY_STRING),
    'Scalar': (GETTER_DEFINITION, GETTER_BODY_SCALAR),
    'c10::optional<Scalar>': (GETTER_DEFINITION_OPT, GETTER_BODY_SCALAR),
=======
    OptionalCType(BaseCType(intT)): (GETTER_DEFINITION_OPT, GETTER_BODY_INT64_T),
    BaseCType(doubleT): (GETTER_DEFINITION, GETTER_BODY_DOUBLE),
    OptionalCType(BaseCType(doubleT)): (GETTER_DEFINITION_OPT, GETTER_BODY_DOUBLE),
    BaseCType(boolT): (GETTER_DEFINITION, GETTER_BODY_BOOL),
    BaseCType(stringT): (GETTER_DEFINITION, GETTER_BODY_STRING),
    BaseCType(scalarT): (GETTER_DEFINITION, GETTER_BODY_SCALAR),
    OptionalCType(BaseCType(scalarT)): (GETTER_DEFINITION_OPT, GETTER_BODY_SCALAR),
>>>>>>> d5ff4326
}

# These functions have backwards which cannot be traced, and so must have
# their backward functions traced opaquely.
# VIEW_FUNCTIONS are not traceable because they use as_strided, which
# has an untraceable backwards, see
# https://github.com/pytorch/pytorch/issues/4250
# TODO: This is probably not exhaustive, but it's a start
UNTRACEABLE_FUNCTIONS = VIEW_FUNCTIONS

def gen_autograd_functions_lib(
    out: str,
    differentiability_infos: Sequence[DifferentiabilityInfo],
    template_path: str,
) -> None:
    gen_autograd_functions(out, differentiability_infos, template_path, "Functions")

def gen_autograd_functions_python(
    out: str,
    differentiability_infos: Sequence[DifferentiabilityInfo],
    template_path: str,
) -> None:
    gen_autograd_functions(out, differentiability_infos, template_path, "python_functions")

def gen_autograd_functions(
    out: str,
    differentiability_infos: Sequence[DifferentiabilityInfo],
    template_path: str,
    file_basename: str,
) -> None:
    """Functions.h and Functions.cpp body

    These contain the auto-generated subclasses of torch::autograd::Node
    for each every differentiable torch function.
    """

    # only create an autograd function if we are actually going to calculate a derivative
    infos = list(filter(lambda info: info.args_with_derivatives, differentiability_infos))
    declarations = list(map(lambda f: process_function(f, FUNCTION_DECLARATION), infos))
    definitions = list(map(lambda f: process_function(f, FUNCTION_DEFINITION), infos))
    py_function_initializers = list(map(lambda f: process_function(f, PY_FUNCTION_DEFINITION), infos))
    py_function_props_and_getters = list(map(lambda f: process_function(f, PY_FUNCTION_PROPS_AND_GETTERS), infos))

    fm = FileManager(install_dir=out, template_dir=template_path, dry_run=False)
    for suffix in ['.h', '.cpp']:
        fname = file_basename + suffix
        fm.write_with_template(fname, fname, lambda: {
            'generated_comment': '@' + f'generated from {fm.template_dir}/' + fname,
            'autograd_function_declarations': declarations,
            'autograd_function_definitions': definitions,
            'py_function_initializers': py_function_initializers,
            'py_function_props_and_getters': py_function_props_and_getters
        })

def process_function(info: DifferentiabilityInfo, template: CodeTemplate) -> str:
    saved_variables: List[str] = []
    release_variables: List[str] = []
    saved_list_sizes: List[str] = []
    unpack: List[str] = []
    asserts: List[str] = []
    compute_index_ranges: List[str] = []
    getter_definitions: List[str] = []
    py_getsetdef_structs: List[str] = []

    for arg in info.args_with_derivatives:
        if arg.type == 'at::TensorList' or arg.type == 'const c10::List<c10::optional<at::Tensor>> &':
            size = f'{arg.name}_size_'
            saved_list_sizes.append(f'size_t {arg.name}_size_;')
        else:
            size = '1'
        compute_index_ranges.append(f'auto {arg.name}_ix = gen.range({size});')

    def save_var(var: SavedAttribute, is_output: bool) -> None:
        name = var.nctype.name
        type = var.nctype.type
        should_append_getsetdef = True

        if type == BaseCType(tensorT) or type == OptionalCType(BaseCType(tensorT)) or \
                type == MutRefCType(OptionalCType(BaseCType(tensorT))) or \
                (type == BaseCType(scalarT) and is_output):
            saved_variables.append(f'SavedVariable {name}_;')
            release_variables.append(f'{name}_.reset_data();')
            release_variables.append(f'{name}_.reset_grad_function();')
            ptr = 'shared_from_this()' if is_output else ''
            unpack.append(f'auto {name} = {name}_.unpack({ptr});')
            getter_definitions.append(GETTER_DEFINITION_SAVEDVAR.substitute(
                op=info.op, name=name, body=GETTER_BODY_SAVEDVAR))
        elif type == BaseCType(tensorListT):
            saved_variables.append(f'std::vector<SavedVariable> {name}_;')
            saved_variables.append(f'bool {name}_released_ = false;')
            # Just clear() is sufficient, we don't need to loop and clear each variable.
            # Because the SavedVariable owns a tensor and a grad_fn, removing the SavedVariable makes them go away as well.
            release_variables.append(f'{name}_.clear();')
            release_variables.append(f'{name}_released_ = true;')
            unpack.append(f'auto {name} = unpack_list({name}_);')
            asserts.append(f'TORCH_CHECK(!{name}_released_, ERR_BACKWARD_TWICE);')
            getter_definitions.append(GETTER_DEFINITION_VEC_SAVEDVAR.substitute(
                op=info.op, name=name, body=GETTER_BODY_VEC_SAVEDVAR))
        elif type == ListCType(OptionalCType(BaseCType(tensorT))):
            saved_variables.append(f'std::vector<SavedVariable> {name}_;')
            saved_variables.append(f'bool {name}_released_ = false;')
            # Just clear() is sufficient, we don't need to loop and clear each variable.
            # Because the SavedVariable owns a tensor and a grad_fn, removing the SavedVariable makes them go away as well.
            release_variables.append(f'{name}_.clear();')
            release_variables.append(f'{name}_released_ = true;')
            unpack.append(f'auto {name} = unpack_opt_list({name}_);')
            asserts.append(f'TORCH_CHECK(!{name}_released_, ERR_BACKWARD_TWICE);')
            getter_definitions.append(GETTER_DEFINITION_VEC_SAVEDVAR.substitute(
                op=info.op, name=name, body=GETTER_BODY_VEC_SAVEDVAR))
        elif type == BaseCType(intArrayRefT):
            saved_variables.append(f'std::vector<int64_t> {name};')
            getter_definitions.append(GETTER_DEFINITION.substitute(
                op=info.op, name=name, body=GETTER_BODY_ARRAYREF_LONG))
        elif type == OptionalCType(BaseCType(intArrayRefT)):
            saved_variables.append(f'c10::OptionalArray<int64_t> {name};')
            getter_definitions.append(GETTER_DEFINITION_OPT_ARRAYREF.substitute(
                op=info.op, name=name, body=GETTER_BODY_ARRAYREF_LONG))
        elif type == OptionalCType(ArrayRefCType(BaseCType(doubleT))):
            saved_variables.append(f'c10::OptionalArray<double> {name};')
            getter_definitions.append(GETTER_DEFINITION_OPT_ARRAYREF.substitute(
                op=info.op, name=name, body=GETTER_BODY_ARRAYREF_DOUBLE))
        elif type == BaseCType(intT):
            saved_variables.append(f'{type.cpp_type()} {name} = 0;')
            getter_definitions.append(GETTER_DEFINITION.substitute(
                op=info.op, name=name, body=GETTER_BODY_INT64_T))
        else:
            saved_variables.append(f'{type.cpp_type()} {name};')

            if type in MISC_GETTER_DEFS:
                getter_def, body = MISC_GETTER_DEFS[type]
                getter_definitions.append(getter_def.substitute(op=info.op, name=name, body=body))
            else:
                # Types we don't expose python bindings to yet:
                #   TypeAndSize, at::ScalarType, TensorOptions, TensorGeometry,
                #   std::vector<std::vector<int64_t>>, std::vector<at::ScalarType>
                should_append_getsetdef = False

        if should_append_getsetdef:
            py_getsetdef_structs.append(PY_GETSETDEF_STRUCT.substitute(op=info.op, name=name))

    for var in info.all_saved_inputs:
        save_var(var, is_output=False)
    for var in info.all_saved_outputs:
        save_var(var, is_output=True)

    # lock the mutex when we release variables and in Node::apply to protect thread safety
    # see Note [Thread Safety on Autograd Node]
    if len(release_variables) > 0:
        thread_lock = 'std::lock_guard<std::mutex> lock(mutex_);'
    else:
        thread_lock = ''

    if uses_retain_variables(info):
        will_release_variables = WILL_RELEASE_VARIABLES.substitute()
    else:
        will_release_variables = ''

    body: List[str] = []

    if uses_single_grad(info):
        body.append('auto& grad = grads[0];')

    def emit_derivative(
        derivative: Derivative,
        args_with_derivatives: Sequence[Binding],
    ) -> Tuple[bool, str]:
        formula = derivative.formula
        var_names = derivative.var_names
        if len(var_names) == 1:
            checks_any_grad_defined = False
            if 'not_implemented' not in formula:
                matching_args = [
                    arg for arg in args_with_derivatives
                    if arg.name == var_names[0]]
                if len(matching_args) == 1:
                    # We can add undefined grad support if the input variable is a Tensor
                    arg = matching_args[0]
                    if isinstance(arg.argument, Argument) and str(arg.argument.type) == 'Tensor':
                        formula = 'any_grad_defined ? (' + formula + ') : Tensor()'
                        checks_any_grad_defined = True
            return (checks_any_grad_defined,
                    DERIVATIVE_SINGLE.substitute(name=var_names[0], derivative=formula))
        else:
            if 'grad_input_mask' in formula:
                masks = [f'should_compute_output({{ {n}_ix }}),' for n in var_names]
                grad_input_mask = GRAD_INPUT_MASK.substitute(masks=masks, n=len(var_names))
            else:
                grad_input_mask = ''
            idx_ranges = ', '.join(f'{n}_ix' for n in var_names)
            copy_ranges: List[str] = []
            for i, n in enumerate(var_names):
                copy_ranges.append(DERIVATIVE_MULTI_COPY_RANGE.substitute(name=n, i=i))
            return False, DERIVATIVE_MULTI.substitute(
                idx_ranges=idx_ranges, copy_ranges=copy_ranges,
                derivative=formula,
                grad_input_mask=grad_input_mask)

    body.extend(unpack)
    need_any_grad_defined_var = False
    for derivative in info.derivatives:
        checks_any_grad_defined, derivative_text = emit_derivative(derivative, info.args_with_derivatives)
        body.append(derivative_text)
        need_any_grad_defined_var |= checks_any_grad_defined
    # Since single-output derivative formulas need to check if grads are
    # defined, only perform the check once, before all the formulas
    if need_any_grad_defined_var:
        body.insert(-len(info.derivatives),
                    'bool any_grad_defined = any_variable_defined(grads);')

    if info.name in UNTRACEABLE_FUNCTIONS:
        superclass = 'Node'
    else:
        superclass = 'TraceableFunction'

    all_getsetdef_structs = ",\n".join(py_getsetdef_structs) + "," if len(py_getsetdef_structs) != 0 else ""
    all_getter_definitions = "\n".join(getter_definitions)

    return template.substitute(
        op=info.op,
        compute_index_ranges=compute_index_ranges,
        saved_variables=saved_variables,
        release_variables=release_variables,
        saved_list_sizes=saved_list_sizes,
        asserts=asserts,
        thread_lock=thread_lock,
        will_release_variables=will_release_variables,
        body=body,
        superclass=superclass,
        all_getter_definitions=all_getter_definitions,
        all_getsetdef_structs=all_getsetdef_structs
    )<|MERGE_RESOLUTION|>--- conflicted
+++ resolved
@@ -236,24 +236,14 @@
 """
 
 MISC_GETTER_DEFS = {
-<<<<<<< HEAD
-    'c10::optional<int64_t>': (GETTER_DEFINITION_OPT, GETTER_BODY_INT64_T),
-    'double': (GETTER_DEFINITION, GETTER_BODY_DOUBLE),
-    'c10::optional<double>': (GETTER_DEFINITION_OPT, GETTER_BODY_DOUBLE),
-    'bool': (GETTER_DEFINITION, GETTER_BODY_BOOL),
-    'std::string': (GETTER_DEFINITION, GETTER_BODY_STRING),
-    'c10::optional<std::string>': (GETTER_DEFINITION_OPT, GETTER_BODY_STRING),
-    'Scalar': (GETTER_DEFINITION, GETTER_BODY_SCALAR),
-    'c10::optional<Scalar>': (GETTER_DEFINITION_OPT, GETTER_BODY_SCALAR),
-=======
     OptionalCType(BaseCType(intT)): (GETTER_DEFINITION_OPT, GETTER_BODY_INT64_T),
     BaseCType(doubleT): (GETTER_DEFINITION, GETTER_BODY_DOUBLE),
     OptionalCType(BaseCType(doubleT)): (GETTER_DEFINITION_OPT, GETTER_BODY_DOUBLE),
     BaseCType(boolT): (GETTER_DEFINITION, GETTER_BODY_BOOL),
     BaseCType(stringT): (GETTER_DEFINITION, GETTER_BODY_STRING),
+    OptionalCType(BaseCType(stringT)): (GETTER_DEFINITION_OPT, GETTER_BODY_STRING),
     BaseCType(scalarT): (GETTER_DEFINITION, GETTER_BODY_SCALAR),
     OptionalCType(BaseCType(scalarT)): (GETTER_DEFINITION_OPT, GETTER_BODY_SCALAR),
->>>>>>> d5ff4326
 }
 
 # These functions have backwards which cannot be traced, and so must have
