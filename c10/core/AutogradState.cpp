--- conflicted
+++ resolved
@@ -4,17 +4,11 @@
 
 namespace {
 // By default, grad mode is enabled and inference mode is disabled
-<<<<<<< HEAD
 thread_local AutogradState autograd_state_tls = AutogradState(
-  /* grad_mode */ true,
-  /* inference_mode */ false,
-  /* fw_grad_mode */ true);
-}
-=======
-thread_local AutogradState autograd_state_tls =
-    AutogradState(/* grad_mode */ true, /* inference_mode */ false);
+    /* grad_mode */ true,
+    /* inference_mode */ false,
+    /* fw_grad_mode */ true);
 } // namespace
->>>>>>> 14f03e50
 
 AutogradState& AutogradState::get_tls_state() {
   return autograd_state_tls;
