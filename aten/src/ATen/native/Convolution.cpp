#include <ATen/ATen.h>
#include <ATen/Parallel.h>
#include <ATen/native/ConvUtils.h>
#include <ATen/native/Pool.h>
#include <ATen/native/cpu/DepthwiseConvKernel.h>
#include <ATen/native/utils/ParamUtils.h>
#include <ATen/native/xnnpack/Engine.h>
#include <ATen/NativeFunctions.h>
#include <c10/util/accumulate.h>
#include <c10/util/irange.h>

#include <ATen/Config.h>
#include <c10/macros/Macros.h>

#include <limits>

#if AT_NNPACK_ENABLED()
#include <nnpack.h>
#endif


constexpr int MIOPEN_DIM_MAX = 5;

namespace at { namespace native {

// NOLINTNEXTLINE(cppcoreguidelines-avoid-non-const-global-variables)
DEFINE_DISPATCH(convolution_depthwise3x3_winograd_stub);

// NOLINTNEXTLINE(cppcoreguidelines-pro-type-member-init)
struct ConvParams {
  std::vector<int64_t> stride;
  std::vector<int64_t> padding;
  std::vector<int64_t> dilation;
  bool transposed;
  std::vector<int64_t> output_padding;
  int groups;
  bool benchmark;
  bool deterministic;
  bool cudnn_enabled;
  bool allow_tf32;

  bool is_strided() const;
  bool is_dilated() const;
  bool is_padded() const;
  bool is_output_padding_neg() const;
  bool is_output_padding_big() const;
  bool is_padding_neg() const;
  bool is_stride_nonpos() const;
  void view1d_as_2d();
  bool use_cpu_depthwise3x3_winograd(const at::Tensor& input, const at::Tensor& weight, const at::Tensor& bias) const;
  bool needs_64bit_indexing_no_split(const at::Tensor& input, const at::Tensor& weight) const;
  bool use_cudnn(const at::Tensor& input, const at::Tensor& weight) const;
  bool use_cudnn_depthwise(const at::Tensor& input, const at::Tensor& weight) const;
  bool use_miopen(const at::Tensor& input, const at::Tensor& weight, bool bias_defined) const;
  bool use_mkldnn(const at::Tensor& input, const at::Tensor& weight) const;
  bool use_nnpack(const at::Tensor& input, const at::Tensor& weight) const;
  bool use_xnnpack(const at::Tensor& input, const at::Tensor& weight, const at::Tensor& bias) const;
  bool is_depthwise(const at::Tensor& input, const at::Tensor& weight) const;
};

std::ostream& operator<<(std::ostream & out, const ConvParams& params) {
  out << "ConvParams {"
      << "  stride = " << IntArrayRef{params.stride}
      << "  padding = " << IntArrayRef{params.padding}
      << "  dilation = " << IntArrayRef{params.dilation}
      << "  transposed = " << params.transposed
      << "  output_padding = " << IntArrayRef{params.output_padding}
      << "  groups = " << params.groups
      << "  benchmark = " << params.benchmark
      << "  deterministic = " << params.deterministic
      << "  cudnn_enabled = " << params.cudnn_enabled
      << "  allow_tf32 = " << params.allow_tf32
      << "}";
  return out;
}

auto ConvParams::is_strided() const -> bool {
  bool is_strided = false;
  // NOLINTNEXTLINE(cppcoreguidelines-narrowing-conversions,bugprone-narrowing-conversions)
  for (int s : stride) {
    is_strided |= (s != 1);
  }
  return is_strided;
}

auto ConvParams::is_dilated() const -> bool {
  bool is_dilated = false;
  // NOLINTNEXTLINE(cppcoreguidelines-narrowing-conversions,bugprone-narrowing-conversions)
  for (int d : dilation) {
    is_dilated |= (d != 1);
  }
  return is_dilated;
}

auto ConvParams::is_padded() const -> bool {
  bool is_padded = false;
  // NOLINTNEXTLINE(cppcoreguidelines-narrowing-conversions,bugprone-narrowing-conversions)
  for (int p : padding) {
    is_padded |= (p != 0);
  }
  return is_padded;
}

auto ConvParams::is_output_padding_neg() const -> bool {
  bool is_non_neg = false;
  // NOLINTNEXTLINE(cppcoreguidelines-narrowing-conversions,bugprone-narrowing-conversions)
  for (int p : output_padding) {
    is_non_neg |= (p < 0);
  }
  return is_non_neg;
}

auto ConvParams::is_output_padding_big() const -> bool {
  bool is_big = false;
  for (size_t i = 0; i < output_padding.size(); i++) {
    is_big |= (output_padding[i] >= stride[i]);
  }
  return is_big;
}

auto ConvParams::is_padding_neg() const -> bool {
  bool is_non_neg = false;
  // NOLINTNEXTLINE(cppcoreguidelines-narrowing-conversions,bugprone-narrowing-conversions)
  for (int p : padding) {
    is_non_neg |= (p < 0);
  }
  return is_non_neg;
}

auto ConvParams::is_stride_nonpos() const -> bool {
  bool is_nonpos = false;
  // NOLINTNEXTLINE(cppcoreguidelines-narrowing-conversions,bugprone-narrowing-conversions)
  for (int s : stride) {
    is_nonpos |= (s <= 0);
  }
  return is_nonpos;
}

auto ConvParams::view1d_as_2d() -> void {
  if (stride.size() == 1) {
    stride.insert(stride.begin(), 1);
    padding.insert(padding.begin(), 0);
    dilation.insert(dilation.begin(), 1);
    output_padding.insert(output_padding.begin(), 0);
  }
}

auto ConvParams::use_cpu_depthwise3x3_winograd(
    const at::Tensor& input,
    const at::Tensor& weight,
    const at::Tensor& bias) const -> bool {
#if defined(__ARM_NEON__)
  // Currently only 3x3 depthwise convolutions on tensors of float are supported.
  return (input.ndimension() == 4) &&
         (input.size(1) == groups) &&
         (weight.ndimension() == 4 ) &&
         (weight.size(0) % input.size(1) == 0) &&
         (weight.size(1) == 1) &&
         (weight.size(2) == 3) &&
         (weight.size(3) == 3) &&
         (input.device().is_cpu()) &&
         (input.scalar_type() == at::kFloat) &&
         input.is_contiguous() &&
         (weight.device().is_cpu()) &&
         (weight.scalar_type() == at::kFloat) &&
         weight.is_contiguous() &&
         (!bias.defined() ||
            ((bias.device().is_cpu()) &&
             (bias.scalar_type() == at::kFloat))) &&
         !is_strided() &&
         !is_dilated() &&
         // 3x3 depthwith convolutions implementation is inference only
         !(GradMode::is_enabled() &&
                 (input.requires_grad() ||
                  weight.requires_grad() ||
                 (bias.defined() && bias.requires_grad()))) &&
         !transposed;
#else
  return false;
#endif
}

auto ConvParams::needs_64bit_indexing_no_split(const at::Tensor& input, const at::Tensor& weight) const -> bool {
  constexpr int64_t int_max = std::numeric_limits<int>::max();
  int64_t numel_input = input.numel();
  // empty input
  if (numel_input == 0) {
    return false;
  }
  // input size can not be reduced to the range of int by splitting the batch dim
  int64_t n = input.size(0);
  if (numel_input / n > int_max) {
    return true;
  }
  // output size can not be reduced to the range of int by splitting the batch dim
  int64_t outsize = 1;
  if (transposed) {
    std::vector<int64_t> o = conv_input_size(input.sizes(), weight.sizes(), padding, output_padding, stride, dilation, groups);
    outsize = c10::multiply_integers(o.begin() + 1, o.end());
  } else {
    std::vector<int64_t> o = conv_output_size(input.sizes(), weight.sizes(), padding, stride, dilation);
    outsize = c10::multiply_integers(o.begin() + 1, o.end());
  }
  return outsize > int_max;
}

auto ConvParams::use_cudnn(const at::Tensor& input, const at::Tensor& weight) const -> bool {
  if (needs_64bit_indexing_no_split(input, weight)) {
    return false;
  }
  if (!detail::getCUDAHooks().compiledWithCuDNN()) {
    return false;
  }
  if (!input.is_cuda() || !cudnn_enabled) {
    return false;
  }
  if (input.scalar_type() == at::kBFloat16 || weight.scalar_type() == at::kBFloat16) {
    return false;
  }
  if (!cudnn_conv_use_channels_last(input, weight)) { // bypass dilation checks for channels-last convolution
    if (deterministic && is_dilated()) {
      // cudnn doesn't support deterministic dilated convolution fully yet
      return false;
    }
    if (is_dilated()) {
      return detail::getCUDAHooks().supportsDilatedConvolutionWithCuDNN() && !is_output_padding_big();
    }
  }
  return !is_output_padding_big();
}

auto ConvParams::use_miopen(const at::Tensor& input, const at::Tensor& weight, bool bias_defined) const -> bool {
  if (needs_64bit_indexing_no_split(input, weight)) {
    return false;
  }
  return ((input.scalar_type() == at::kFloat) || (input.scalar_type() == at::kHalf) || (input.scalar_type() == at::kBFloat16))
         && detail::getCUDAHooks().compiledWithMIOpen()
         && input.is_cuda()
         && input.dim() <= MIOPEN_DIM_MAX
         && !(groups > 1 && is_dilated()) // MIOpen currently does not support dilation with groups of size > 1
         && !(input.scalar_type() == at::kBFloat16 && bias_defined) // MIOpen currently doesn't support bias with bfloat16
         && cudnn_enabled
         ;
}

auto ConvParams::use_mkldnn(const at::Tensor& input, const at::Tensor& weight) const -> bool {
#if AT_MKLDNN_ENABLED()
  if (!at::globalContext().userEnabledMkldnn()) {
    return false;
  }
  return (input.is_mkldnn()) || // input is mkldnn Tensor
    (input.device().is_cpu() &&
     input.scalar_type() == kFloat && // only on CPU Float Tensors
     !transposed && // or transposed tensors
     // For 1x1 filters, MKLDNN is faster than THNN when multi-threaded,
     // but THNN is faster when single-threaded.
     (is_strided() || is_dilated() || input.size(0) >= 16 ||
      weight.size(-1) != 1 || weight.size(-2) != 1 || at::get_num_threads() > 1) &&
     (groups > 1
      || (weight.size(-1) > 3 && weight.size(-2) > 3)
      || input.size(0) > 1
      || input.size(0)*input.size(1)*input.size(2)*input.size(3) > 20480) // for some case, native is faster
      );

#endif
  return false;
}

auto ConvParams::use_nnpack(const at::Tensor& input, const at::Tensor& weight) const -> bool {
#if AT_NNPACK_ENABLED()
  return at::_nnpack_available() &&
         input.device().is_cpu() &&
         input.scalar_type() == kFloat && // only on CPU Float Tensors
         !is_dilated() && // or dilation
         !transposed &&   // or transposed tensors
         input.ndimension() == 4 && // must be in NCHW format
         weight.ndimension() == 4 &&
         (weight.size(2) < 17) && (weight.size(3) < 17) // NNPACK only supports kernels up to 16x16
#if !defined(C10_MOBILE)
         && input.size(0) >= 16 // ensure large enough batch size to ensure perf, tuneable
#endif
     ;
#endif
  return false;
}

auto ConvParams::use_xnnpack(
    const at::Tensor& input,
    const at::Tensor& weight,
    const at::Tensor& bias) const -> bool {
#if defined(C10_MOBILE)
  if (!transposed) {
    return (input.size(1) == groups) &&
            xnnpack::use_convolution2d(
                input,
                weight,
                bias,
                padding,
                stride,
                dilation,
                groups,
                transposed);
  }
#endif
  return false;
}

// We currently only have depthwise support for the case where groups ==
// nInputPlane and nInputPlane == nOutputPlane (the latter due to the lack of
// a depthwise multiplier)
auto ConvParams::is_depthwise(
        const at::Tensor& input, const at::Tensor& weight) const -> bool {
  return input.is_cuda() &&
         !transposed &&
         (input.ndimension() == 4 || input.ndimension() == 5) &&
         input.size(1) == groups &&
         groups > 1 && // no point if there is only a single group
         weight.size(0) % input.size(1) == 0; // output channels must be a multiple of input channels
}

// Check workload to activate fast depthwise FP16 cudnn conv kernels
bool check_cudnn_depthwise_workload(const at::Tensor& input, int stride) {
  int w = input.size(3);  // same as h
  int ch = input.size(1);
  int bs = input.size(0);
  if (stride==1) {
    if (w >= 7) {
      // All batch sizes and nb_channels
      if (w >= 112) {
        return true;
      }

      // large nb_channels
      if (ch >= 1024) {
        // NOLINTNEXTLINE(bugprone-branch-clone,cppcoreguidelines-avoid-magic-numbers)
        if (w >= 56) {
          return true;
        } else if (bs >= 32) {
          return true;
        }
      }

      // batch_size specific
      if (bs >= 128) {
        // NOLINTNEXTLINE(bugprone-branch-clone,cppcoreguidelines-avoid-magic-numbers)
        if (ch >= 512) {
          return true;
        } else if (ch >= 64) {
          if (w >= 14) {
            return true;
          }
        } else if ((ch >= 32) && (w >=28)) {
          return true;
        }
      } else if (bs >= 64) {
        // NOLINTNEXTLINE(bugprone-branch-clone,cppcoreguidelines-avoid-magic-numbers)
        if ((ch >= 256) && (w >= 14)) {
          return true;
        } else if ((ch >= 32) && (w >= 28)) {
          return true;
        }
      } else if (bs >= 32) {
        // NOLINTNEXTLINE(bugprone-branch-clone,cppcoreguidelines-avoid-magic-numbers)
        if ((ch >= 256) && (w >= 14)) {
          return true;
        } else if ((ch >= 128) && (w >= 28)) {
          return true;
        } else if ((ch >= 32) && (w >= 56)) {
          return true;
        }
      } else if (bs >= 16) {
        if ((ch >= 1024) && (w >= 14)) {
          return true;
        }
        // NOLINTNEXTLINE(bugprone-branch-clone,cppcoreguidelines-avoid-magic-numbers)
        if ((ch >= 256) && (w >= 28)) {
          return true;
        } else if ((ch >= 32) && (w >= 56)) {
          return true;
        }
      } else if (bs >= 8) {
        // NOLINTNEXTLINE(bugprone-branch-clone,cppcoreguidelines-avoid-magic-numbers)
        if ((ch >= 512) && (w >= 28)) {
          return true;
        } else if ((ch >= 64) && (w >= 56)) {
          return true;
        }
      }
    }
  } else if (stride==2) {
    if (ch < 256) {
      return false;
    }

    if (w >= 7) {
      if (bs >= 128) {
        // NOLINTNEXTLINE(bugprone-branch-clone,cppcoreguidelines-avoid-magic-numbers)
        if (ch >= 1024) {
          return true;
        } else if ((ch >= 512) && (w >= 14)) {
          return true;
        } else if (w >= 28) {
          return true;
        }
      } else if (bs >= 64) {
        // NOLINTNEXTLINE(bugprone-branch-clone,cppcoreguidelines-avoid-magic-numbers)
        if ((ch >= 512) && (w >= 14)) {
          return true;
        } else if (w >= 28) {
          return true;
        }
      } else if (bs >= 32) {
        // NOLINTNEXTLINE(bugprone-branch-clone,cppcoreguidelines-avoid-magic-numbers)
        if ((ch >= 1024) && (w >= 14)) {
          return true;
        } else if (w >= 28) {
          return true;
        }
      } else if (bs >= 16) {
        // NOLINTNEXTLINE(bugprone-branch-clone,cppcoreguidelines-avoid-magic-numbers)
        if ((ch >= 512) && (w >= 28)) {
          return true;
        } else if (w >= 56) {
          return true;
        }
      } else if (bs >= 8) {
        // NOLINTNEXTLINE(bugprone-branch-clone,cppcoreguidelines-avoid-magic-numbers)
        if ((ch >= 1024) && (w >= 28)) {
          return true;
        } else if (w >= 56) {
          return true;
        }
      } else if (bs >= 1) {
        if ((ch >= 512) && (w >=112)) {
          return true;
        }
      }
    }
  }
  return false;
}
// Use cudnn for FP16 depthwise convolutions
auto ConvParams::use_cudnn_depthwise(
        const at::Tensor& input, const at::Tensor& weight) const -> bool {
  if (cudnn_conv_use_channels_last(input, weight) && use_cudnn(input, weight)) {
    return true;
  }
  if (detail::getCUDAHooks().supportsDepthwiseConvolutionWithCuDNN()) {
    long cudnn_version = detail::getCUDAHooks().versionCuDNN();
    bool kernel_cond =  (cudnn_version >= 7600 &&
                         use_cudnn(input, weight) &&
                         input.scalar_type() == kHalf && // only for FP16
                         weight.scalar_type() == kHalf &&
                         is_depthwise(input, weight) &&
                         input.ndimension() == 4 &&   // TODO: 5-D contiguous depthwise is not supported yet, need benchmarks
                         weight.size(2) == weight.size(3) && // only square kernels
                         input.size(2) >= 7 && // min width/height 7
                         !is_dilated() && // no dilation supported
                         stride[0] == stride[1] && // equal strides
                         ((weight.size(3) == 3) || (weight.size(3) == 1)) &&
                         input.size(1) >= 32); // min 32 channels supported)
    if (kernel_cond) {
      return check_cudnn_depthwise_workload(input, stride[0]);
    } else {
      return false;
    }
  } else {
    return false;
  }
}

static void check_shape_forward(const at::Tensor& input,
                                const c10::IntArrayRef& weight_sizes, const at::Tensor& bias,
                                const ConvParams& params) {
  int64_t k = input.ndimension();
  int64_t weight_dim = weight_sizes.size();
  int64_t groups = params.groups;
  auto padding = params.padding;
  auto output_padding = params.output_padding;
  auto stride = params.stride;
  auto dilation = params.dilation;
  bool transposed = params.transposed;

  TORCH_CHECK(!params.is_padding_neg(), "negative padding is not supported");
  TORCH_CHECK(!params.is_output_padding_neg(), "negative output_padding is not supported");
  TORCH_CHECK(!params.is_stride_nonpos(), "non-positive stride is not supported");

  TORCH_CHECK(weight_dim == k,
           "Expected ", weight_dim, "-dimensional input for ", weight_dim,
           "-dimensional weight ", weight_sizes, ", but got ", k, "-dimensional input of size ",
           input.sizes(), " instead");
  TORCH_CHECK(weight_sizes[0] >= groups,
           "Given groups=", groups, ", expected weight to be at least ", groups,
           " at dimension 0, but got weight of size ", weight_sizes, " instead");
  TORCH_CHECK(weight_sizes[0] % groups == 0,
           "Given groups=", groups, ", expected weight to be divisible by ",
           groups, " at dimension 0, but got weight of size [", weight_sizes,
           "] instead");

  if (!transposed) {
    std::vector<int64_t> input_shape;
    std::vector<int64_t> kernel_shape;
    bool kernel_size_correct = true;

    TORCH_CHECK(input.size(1) == (weight_sizes[1] * groups),
             "Given groups=", groups, ", weight of size ", weight_sizes,
             ", expected input", input.sizes(), " to have ",
             (weight_sizes[1] * groups), " channels, but got ", input.size(1),
             " channels instead");
    TORCH_CHECK(!bias.defined() || (bias.ndimension() == 1 && bias.size(0) == weight_sizes[0]),
             "Given weight of size ", weight_sizes,
             ", expected bias to be 1-dimensional with ", weight_sizes[0], " elements",
             ", but got bias of size ", bias.sizes(), " instead");

    for (const auto i : c10::irange(2, k)) {
      input_shape.push_back(input.size(i) + 2 * padding[i-2]);
      // log new kernel size considering dilation
      kernel_shape.push_back(dilation[i-2] * (weight_sizes[i]-1) + 1);
      if (input_shape.back() < kernel_shape.back()) {
        kernel_size_correct = false;
      }
    }

    TORCH_CHECK(input_shape.size() == kernel_shape.size(), "Inconsistent shape between Input and Kernel");

    if (!kernel_size_correct) {
      // If kernel size is incorrect
      std::ostringstream input_ss;
      std::ostringstream kernel_ss;
      std::ostringstream output_ss;
      std::string separator = "";

      for (int i = 0, len = input_shape.size(); i < len; ++i) {
        input_ss << separator << input_shape[i];
        kernel_ss << separator << kernel_shape[i];
        separator = " x ";
      }

      AT_ERROR("Calculated padded input size per channel: (", input_ss.str(), "). "
               "Kernel size: (", kernel_ss.str(), "). Kernel size can't be greater than actual input size");
    }
  } else { // transposed
    TORCH_CHECK(input.size(1) == weight_sizes[0],
             "Given transposed=", transposed, ", weight of size ", weight_sizes,
             ", expected input", input.sizes(), " to have ", weight_sizes[0],
             " channels, but got ", input.size(1), " channels instead");
    TORCH_CHECK(!bias.defined() || (bias.ndimension() == 1 && bias.size(0) == weight_sizes[1] * groups),
             "Given transposed=", transposed, ", weight of size ", weight_sizes,
             ", expected bias to be 1-dimensional with ", weight_sizes[1] * groups, " elements",
             ", but got bias of size ", bias.sizes(), " instead");
  }
}

static auto view4d(const at::Tensor& tensor) -> at::Tensor {
  TORCH_CHECK(tensor.ndimension() == 3,
           "expected 3D tensor, got tensor with ", tensor.ndimension(),
           " dimensions instead");
  return tensor.unsqueeze(2);
}

static auto view3d(const at::Tensor& tensor) -> at::Tensor {
  TORCH_CHECK(tensor.ndimension() == 4,
           "expected 4D tensor, got tensor with ", tensor.ndimension(),
           " dimensions instead");
  return tensor.squeeze(2);
}


static at::Tensor subtensor(at::Tensor& tensor, int dim, int groups, int g) {
  if (!tensor.defined()) {
    return at::Tensor();
  }
  int64_t n = tensor.sizes()[dim] / groups;
  return tensor.narrow(dim, n * g, n).contiguous();
}


at::Tensor conv1d(
    const Tensor& input, const Tensor& weight, const c10::optional<Tensor>& bias_opt,
    IntArrayRef stride, IntArrayRef padding, IntArrayRef dilation, int64_t groups) {
  // See [Note: hacky wrapper removal for optional tensor]
<<<<<<< HEAD
  const Tensor& bias = c10::value_or_else(bias_opt, [] {return Tensor();});
=======
  c10::MaybeOwned<Tensor> bias_maybe_owned = at::borrow_from_optional_tensor(bias_opt);
  const Tensor& bias = *bias_maybe_owned;
>>>>>>> 078fadaa

  return at::convolution(input, weight, bias, stride, padding, dilation,
                         false, {0}, groups);
}

at::Tensor conv2d(
    const Tensor& input, const Tensor& weight, const c10::optional<Tensor>& bias_opt,
    IntArrayRef stride, IntArrayRef padding, IntArrayRef dilation, int64_t groups) {
  // See [Note: hacky wrapper removal for optional tensor]
<<<<<<< HEAD
  const Tensor& bias = c10::value_or_else(bias_opt, [] {return Tensor();});
=======
  c10::MaybeOwned<Tensor> bias_maybe_owned = at::borrow_from_optional_tensor(bias_opt);
  const Tensor& bias = *bias_maybe_owned;
>>>>>>> 078fadaa

  return at::convolution(input, weight, bias, stride, padding, dilation,
                         false, {{0, 0}}, groups);
}

at::Tensor conv3d(
    const Tensor& input, const Tensor& weight, const c10::optional<Tensor>& bias_opt,
    IntArrayRef stride, IntArrayRef padding, IntArrayRef dilation, int64_t groups) {
  // See [Note: hacky wrapper removal for optional tensor]
<<<<<<< HEAD
  const Tensor& bias = c10::value_or_else(bias_opt, [] {return Tensor();});
=======
  c10::MaybeOwned<Tensor> bias_maybe_owned = at::borrow_from_optional_tensor(bias_opt);
  const Tensor& bias = *bias_maybe_owned;
>>>>>>> 078fadaa

  return at::convolution(input, weight, bias, stride, padding, dilation,
                         false, {{0, 0, 0}}, groups);
}


static Tensor convolution_same(
    const Tensor &input, const Tensor &weight, const Tensor &bias,
    IntArrayRef stride, IntArrayRef dilation, int64_t groups) {

  auto k = weight.dim();
  auto dim = k - 2;
  TORCH_CHECK(dim > 0, "weight should have at least three dimensions");
  auto weight_sizes = weight.sizes();
  auto input_sizes = input.sizes();
  TORCH_CHECK(k == input.dim(),
              "Expected ", k, "-dimensional input for ",
              k, "-dimensional weight", weight_sizes, ", but got ",
              input.dim(), "-dimensional input of size ",
              input.sizes(), " instead");
<<<<<<< HEAD
  TORCH_CHECK(stride.size() == dim || stride.size() == 1,
              "stride cannot broadcast to ", dim, " dimensions");
  TORCH_CHECK(dilation.size() == dim || dilation.size() == 1,
              "dilation cannot broadcast to ", dim, " dimensions");
=======
  // NOLINTNEXTLINE(clang-diagnostic-sign-compare)
  TORCH_CHECK(stride.size() == dim || stride.size() == 1,
              "stride cannot broadcast to ", dim, " dimensions");
  // NOLINTNEXTLINE(clang-diagnostic-sign-compare)
  TORCH_CHECK(dilation.size() == dim || dilation.size() == 1,
              "dilation cannot broadcast to ", dim, " dimensions");
  // NOLINTNEXTLINE(modernize-loop-convert,clang-diagnostic-sign-compare)
>>>>>>> 078fadaa
  for (int64_t i = 0; i < stride.size(); ++i) {
    TORCH_CHECK(stride[i] == 1, "padding='same' is not supported for strided convolutions");
  }

  // Calculate the correct padding
  DimVector padding_l, padding_r;
  bool symmetric_padding = true;
  for (int64_t i = 0; i < dim; ++i) {
    auto s = stride.size() == 1 ? stride[0] : stride[i];
    auto d = dilation.size() == 1 ? dilation[0] : dilation[i];
    auto pad = pooling_same_mode_padding_lr(
        input_sizes[i + 2], weight_sizes[i + 2], s, d);
    padding_l.push_back(pad.first);
    padding_r.push_back(pad.second);
    if (pad.first != pad.second) {
      symmetric_padding = false;
    }
  }

  if (symmetric_padding) {
    // All backends handle symmetric padding natively
    DimVector output_padding(static_cast<size_t>(dim));
    return native::convolution(input, weight, bias, stride, padding_l, dilation,
                               false, output_padding, groups);
  }

  TORCH_WARN_ONCE("Using padding='same' with even kernel lengths and odd dilation may"
                  " require a zero-padded copy of the input be created");
  SmallVector<int64_t, kDimVectorStaticSize * 2> pad_nd(static_cast<size_t>(2 * dim));
  for (int i = 0; i < dim; ++i) {
    // Apply padding by the difference, leaving only a symmetric padding
    auto delta_pad = padding_r[i] - padding_l[i];
    auto pad_idx = 2 * (dim - 1 - i);  // F.pad goes from last dim to first
    if (delta_pad > 0) {
      pad_nd[pad_idx + 1] = delta_pad;
    } else {
      pad_nd[pad_idx] = delta_pad;
      padding_l[i] = padding_r[i];
    }
  }
  auto padded_input = at::constant_pad_nd(input, pad_nd, 0);
  DimVector output_padding(static_cast<size_t>(dim));
  return at::convolution(padded_input, weight, bias, stride, padding_l,
                         dilation, false, output_padding, groups);
}

Tensor _convolution_mode(
    const Tensor& input, const Tensor& weight, const c10::optional<Tensor>& bias_opt,
    IntArrayRef stride, std::string padding, IntArrayRef dilation,
    int64_t groups) {
  // See [Note: hacky wrapper removal for optional tensor]
<<<<<<< HEAD
  const Tensor& bias = c10::value_or_else(bias_opt, [] {return Tensor();});
=======
  c10::MaybeOwned<Tensor> bias_maybe_owned = at::borrow_from_optional_tensor(bias_opt);
  const Tensor& bias = *bias_maybe_owned;
>>>>>>> 078fadaa

  if (padding == "same") {
    return at::native::convolution_same(
        input, weight, bias, stride, dilation, groups);
  } else if (padding == "valid") {
<<<<<<< HEAD
=======
    // NOLINTNEXTLINE(modernize-avoid-c-arrays,cppcoreguidelines-avoid-c-arrays)
>>>>>>> 078fadaa
    const int64_t padding_[] = {0};
    return at::native::convolution(
        input, weight, bias, stride, padding_, dilation, false, padding_, groups);
  }
  TORCH_CHECK(false, "Invalid padding string: '", padding, "'");
}

at::Tensor conv1d(
    const Tensor& input, const Tensor& weight, const c10::optional<Tensor>& bias,
    IntArrayRef stride, std::string padding, IntArrayRef dilation,
    int64_t groups) {
  return at::_convolution_mode(
      input, weight, bias, stride, std::move(padding), dilation, groups);
}

at::Tensor conv2d(
    const Tensor& input, const Tensor& weight, const c10::optional<Tensor>& bias,
    IntArrayRef stride, std::string padding, IntArrayRef dilation,
    int64_t groups) {
  return at::_convolution_mode(
      input, weight, bias, stride, std::move(padding), dilation, groups);
}

at::Tensor conv3d(
    const Tensor& input, const Tensor& weight, const c10::optional<Tensor>& bias,
    IntArrayRef stride, std::string padding, IntArrayRef dilation,
    int64_t groups) {
  return at::_convolution_mode(
      input, weight, bias, stride, std::move(padding), dilation, groups);
}

at::Tensor conv_transpose1d(
    const Tensor& input, const Tensor& weight, const c10::optional<Tensor>& bias_opt,
    IntArrayRef stride, IntArrayRef padding, IntArrayRef output_padding, int64_t groups, IntArrayRef dilation) {
  // See [Note: hacky wrapper removal for optional tensor]
<<<<<<< HEAD
  const Tensor& bias = c10::value_or_else(bias_opt, [] {return Tensor();});
=======
  c10::MaybeOwned<Tensor> bias_maybe_owned = at::borrow_from_optional_tensor(bias_opt);
  const Tensor& bias = *bias_maybe_owned;
>>>>>>> 078fadaa

  return at::convolution(input, weight, bias, stride, padding, dilation,
                         true, output_padding, groups);
}

at::Tensor conv_transpose2d(
    const Tensor& input, const Tensor& weight, const c10::optional<Tensor>& bias_opt,
    IntArrayRef stride, IntArrayRef padding, IntArrayRef output_padding, int64_t groups, IntArrayRef dilation) {
  // See [Note: hacky wrapper removal for optional tensor]
<<<<<<< HEAD
  const Tensor& bias = c10::value_or_else(bias_opt, [] {return Tensor();});
=======
  c10::MaybeOwned<Tensor> bias_maybe_owned = at::borrow_from_optional_tensor(bias_opt);
  const Tensor& bias = *bias_maybe_owned;
>>>>>>> 078fadaa

  return at::convolution(input, weight, bias, stride, padding, dilation,
                         true, output_padding, groups);
}

at::Tensor conv_transpose3d(
    const Tensor& input, const Tensor& weight, const c10::optional<Tensor>& bias_opt,
    IntArrayRef stride, IntArrayRef padding, IntArrayRef output_padding, int64_t groups, IntArrayRef dilation) {
  // See [Note: hacky wrapper removal for optional tensor]
<<<<<<< HEAD
  const Tensor& bias = c10::value_or_else(bias_opt, [] {return Tensor();});
=======
  c10::MaybeOwned<Tensor> bias_maybe_owned = at::borrow_from_optional_tensor(bias_opt);
  const Tensor& bias = *bias_maybe_owned;
>>>>>>> 078fadaa

  return at::convolution(input, weight, bias, stride, padding, dilation,
                         true, output_padding, groups);
}

at::Tensor convolution(
    const Tensor& input, const Tensor& weight, const c10::optional<Tensor>& bias_opt,
    IntArrayRef stride, IntArrayRef padding, IntArrayRef dilation,
    bool transposed, IntArrayRef output_padding, int64_t groups) {
  // See [Note: hacky wrapper removal for optional tensor]
<<<<<<< HEAD
  const Tensor& bias = c10::value_or_else(bias_opt, [] {return Tensor();});
=======
  c10::MaybeOwned<Tensor> bias_maybe_owned = at::borrow_from_optional_tensor(bias_opt);
  const Tensor& bias = *bias_maybe_owned;
>>>>>>> 078fadaa

  auto& ctx = at::globalContext();
  // See Note [Enabling Deterministic Operations]
  bool deterministic = ctx.deterministicCuDNN() || ctx.deterministicAlgorithms();
  return at::_convolution(input, weight, bias, stride, padding, dilation,
                          transposed, output_padding, groups,
                          ctx.benchmarkCuDNN(), deterministic, ctx.userEnabledCuDNN(), ctx.allowTF32CuDNN());
}

at::Tensor convolution_overrideable(
    const Tensor& input, const Tensor& weight, const c10::optional<Tensor>& bias_opt,
    IntArrayRef stride, IntArrayRef padding, IntArrayRef dilation,
    bool transposed, IntArrayRef output_padding, int64_t groups) {
  // See [Note: hacky wrapper removal for optional tensor]
<<<<<<< HEAD
  const Tensor& bias = c10::value_or_else(bias_opt, [] {return Tensor();});
=======
  c10::MaybeOwned<Tensor> bias_maybe_owned = at::borrow_from_optional_tensor(bias_opt);
  // NOLINTNEXTLINE(clang-diagnostic-unused-variable)
  const Tensor& bias = *bias_maybe_owned;
>>>>>>> 078fadaa

  TORCH_CHECK_NOT_IMPLEMENTED(false, "convolution_overrideable not implemented. You are likely triggering this with tensor backend other than CPU/CUDA/MKLDNN, if this is intended, please use TORCH_LIBRARY_IMPL to override this function ");
}

at::Tensor _convolution(
    const Tensor& input_r, const Tensor& weight_r, const c10::optional<Tensor>& bias_r_opt,
    IntArrayRef stride_, IntArrayRef padding_, IntArrayRef dilation_,
    bool transposed_, IntArrayRef output_padding_, int64_t groups_,
    bool benchmark, bool deterministic, bool cudnn_enabled, bool allow_tf32) {
  // See [Note: hacky wrapper removal for optional tensor]
<<<<<<< HEAD
  const Tensor& bias_r = c10::value_or_else(bias_r_opt, [] {return Tensor();});
=======
  c10::MaybeOwned<Tensor> bias_r_maybe_owned = at::borrow_from_optional_tensor(bias_r_opt);
  const Tensor& bias_r = *bias_r_maybe_owned;
>>>>>>> 078fadaa


  const bool input_is_mkldnn = input_r.is_mkldnn();
  auto input = input_r;
  auto weight = weight_r;
  auto bias = bias_r;
  auto k = weight.ndimension();
  c10::IntArrayRef weight_sizes = weight.sizes();
  int64_t dim = k - 2;

  TORCH_CHECK(dim > 0, "weight should have at least three dimensions");

  ConvParams params;
  params.stride = expand_param_if_needed(stride_, "stride", dim);
  params.padding = expand_param_if_needed(padding_, "padding", dim);
  params.dilation = expand_param_if_needed(dilation_, "dilation", dim);
  params.transposed = transposed_;
  params.output_padding = expand_param_if_needed(output_padding_, "output_padding", dim);
  params.groups = groups_;
  params.benchmark = benchmark;
  params.deterministic = deterministic;
  params.cudnn_enabled = cudnn_enabled;
  params.allow_tf32 = allow_tf32;

  check_shape_forward(input, weight_sizes, bias, params);

  if (input.size(0) == 0) {
    // don't send empty inputs through backends
    // but need to compute correct output size first and set up history for params
    std::vector<int64_t> o;
    if (!params.transposed) {
      o = conv_output_size(input.sizes(), weight_sizes, params.padding,
                           params.stride, params.dilation);
    } else {
      o = conv_input_size(input.sizes(), weight_sizes, params.padding,
                          params.output_padding, params.stride, params.dilation,
                          params.groups);
    }
    if (input_is_mkldnn && weight.is_mkldnn()) {
      // mkldnn will error on the below 0-dim handling code
      return empty_mkldnn(
          o,
          optTypeMetaToScalarType(input.options().dtype_opt()),
          input.options().layout_opt(),
          input.options().device_opt(),
          input.options().pinned_memory_opt());
    }
    auto weight_view = at::_unsafe_view(weight, -1);
    auto out = input*weight_view[0];
    if (bias.defined())
      out.add_(bias[0]);
    return out.view(o);
  }

  if (k == 3) {
    // avoid accidentally going through NHWC for permuted 3d input.
    if (!input_is_mkldnn) {
      input = input.contiguous();
    }
    params.view1d_as_2d();
    input = view4d(input);
    weight = view4d(weight);
  }

  at::MemoryFormat cudnn_memory_format = at::MemoryFormat::Contiguous;
  if (cudnn_conv_use_channels_last(input, weight)) {
    cudnn_memory_format = (k == 5) ? at::MemoryFormat::ChannelsLast3d : at::MemoryFormat::ChannelsLast;
  }

  Tensor output;
  if (params.is_depthwise(input, weight)) {
      /* output.resize_(output_size(input, weight)); */

      auto kernel_size = weight.sizes().slice(2);
      auto stride = params.stride;
      auto padding = params.padding;
      auto dilation = params.dilation;
      if (params.use_cudnn_depthwise(input, weight)) {
        output = at::cudnn_convolution(
            input.contiguous(cudnn_memory_format), weight,
            padding, stride, dilation, params.groups, params.benchmark, params.deterministic, params.allow_tf32);
        if (bias.defined()) {
          output.add_(reshape_bias(input.dim(), bias));
        }

      } else if (params.use_miopen(input, weight, bias.defined())){
        output = at::miopen_depthwise_convolution(
            input.contiguous(), weight, bias,
            padding, stride, dilation, params.groups, params.benchmark, params.deterministic);
      } else {
          if (input.ndimension() == 4) {
              output = at::thnn_conv_depthwise2d(input.contiguous(), weight, kernel_size, bias, stride, padding, dilation);
          }
          else {
             TORCH_CHECK(input.ndimension() == 5);
             output = at::conv_depthwise3d(input.contiguous(), weight, kernel_size, bias, stride, padding, dilation);
          }
      }
  } else if (params.use_cudnn(input, weight)) {
    TORCH_CHECK(input.options().type_equal(weight.options()),
             "Input type (", input.toString(), ") and weight type (", weight.toString(),
             ") should be the same");
    TORCH_CHECK(!bias.defined() || (input.options().type_equal(bias.options())),
             "Input type (", input.toString(), ") and bias type (", bias.toString(),
             ") should be the same");

    if (params.transposed) {
      output = at::cudnn_convolution_transpose(
          input.contiguous(cudnn_memory_format), weight,
          params.padding, params.output_padding, params.stride, params.dilation, params.groups, params.benchmark, params.deterministic, params.allow_tf32);
      if (bias.defined()) {
        output.add_(reshape_bias(input.dim(), bias));
      }
    } else {
      output = at::cudnn_convolution(
          input.contiguous(cudnn_memory_format), weight,
          params.padding, params.stride, params.dilation, params.groups, params.benchmark, params.deterministic, params.allow_tf32);
      if (bias.defined()) {
        output.add_(reshape_bias(input.dim(), bias));
      }
    }
  } else if (params.use_miopen(input, weight, bias.defined())) {
    TORCH_CHECK(input.options().type_equal(weight.options()),
             "Input type (", input.toString(), ") and weight type (", weight.toString(),
             ") should be the same");
    TORCH_CHECK(!bias.defined() || (input.options().type_equal(bias.options())),
             "Input type (", input.toString(), ") and bias type (", bias.toString(),
             ") should be the same");

    if (params.transposed) {
      output = at::miopen_convolution_transpose(
          input.contiguous(), weight, bias,
          params.padding, params.output_padding, params.stride, params.dilation, params.groups, params.benchmark, params.deterministic);
    } else {
      output = at::miopen_convolution(
          input.contiguous(), weight, bias,
          params.padding, params.stride, params.dilation, params.groups, params.benchmark, params.deterministic);
    }
  } else if (params.use_mkldnn(input, weight)) {
#if AT_MKLDNN_ENABLED()
    TORCH_CHECK(input.options().type_equal(weight.options())
             || (input.is_mkldnn() && weight.device().is_cpu() && weight.scalar_type() == kFloat),
             "Input type (", input.toString(), ") and weight type (", weight.toString(),
             ") should be the same or input should be a MKLDNN tensor and weight is a dense tensor");
    TORCH_CHECK(!bias.defined() || (input.options().type_equal(bias.options()))
             || (input.is_mkldnn() && bias.device().is_cpu() && bias.scalar_type() == kFloat),
             "Input type (", input.toString(), ") and bias type (", bias.toString(),
             ") should be the same or input should be a MKLDNN tensor and bias is a dense tensor");
    if (!input_is_mkldnn) {
      output = at::mkldnn_convolution(input.contiguous(), weight.contiguous(), bias.defined() ? bias.contiguous() : bias,
                                      params.padding, params.stride, params.dilation, params.groups);
    } else {
      // do not call contiguous on mkldnn tensor
      output = at::mkldnn_convolution(input, weight, bias,
                                      params.padding, params.stride, params.dilation, params.groups);
    }
#endif
  } else if (params.use_xnnpack(input, weight, bias)) {
    // Using prepacked conv is preferred, but XNNPACK is still the fastest
    // option for NHWC.
    output = xnnpack::convolution2d(
        input,
        weight,
        bias,
        params.padding,
        params.stride,
        params.dilation,
        params.groups);
  } else if (params.use_cpu_depthwise3x3_winograd(input, weight, bias)) {
    output = convolution_depthwise3x3_winograd_stub(
        input.device().type(),
        input,
        weight,
        bias,
        params.stride,
        params.padding,
        params.groups);
  } else if (
        !params.transposed && (input.ndimension() == 5) &&
        (input.device().is_cpu()) &&
        !params.is_dilated()) {
      // fast path for grouped conv3d
      output = at::slow_conv3d(
          input,
          weight,
          weight.sizes().slice(2),
          bias,
          params.stride,
          params.padding);
  } else if (input.device().is_cpu() || input.is_cuda()) {
    if (params.groups == 1) {
      output = at::_convolution_nogroup(
          input.contiguous(), weight, bias, params.stride, params.padding, params.dilation, params.transposed, params.output_padding);
    } else {
      std::vector<Tensor> outputs(params.groups);
      input = input.contiguous();
      for (int g = 0; g < params.groups; ++g) {
        auto input_g = subtensor(input, 1, params.groups, g);
        auto weight_g = subtensor(weight, 0, params.groups, g);
        auto bias_g = subtensor(bias, 0, params.groups, g);
        outputs[g] = at::_convolution_nogroup(
            input_g, weight_g, bias_g, params.stride, params.padding, params.dilation, params.transposed, params.output_padding);
      }
      output = at::cat(outputs, 1);
    }
  } else {
    // Only reach here when input is backend with out-of-source implementation.
    output = at::convolution_overrideable(input, weight, bias, params.stride, params.padding, params.dilation, params.transposed, params.output_padding, params.groups);
  }

  if (k == 3) {
    output = view3d(output);
  }

  return output;
}

at::Tensor _convolution(
    const Tensor& input_r, const Tensor& weight_r, const c10::optional<Tensor>& bias_r_opt,
    IntArrayRef stride_, IntArrayRef padding_, IntArrayRef dilation_,
    bool transposed_, IntArrayRef output_padding_, int64_t groups_,
    bool benchmark, bool deterministic, bool cudnn_enabled)
{
  // See [Note: hacky wrapper removal for optional tensor]
<<<<<<< HEAD
  const Tensor& bias_r = c10::value_or_else(bias_r_opt, [] {return Tensor();});
=======
  c10::MaybeOwned<Tensor> bias_r_maybe_owned = at::borrow_from_optional_tensor(bias_r_opt);
  const Tensor& bias_r = *bias_r_maybe_owned;
>>>>>>> 078fadaa

  return at::_convolution(input_r, weight_r, bias_r, stride_, padding_, dilation_, transposed_, output_padding_, groups_, benchmark, deterministic, cudnn_enabled, at::globalContext().allowTF32CuDNN());
}

// A generic function for convolution implementations which don't
// natively implement groups (e.g., not CuDNN).
at::Tensor _convolution_nogroup(
    const Tensor& input, const Tensor& weight, const c10::optional<Tensor>& bias_opt,
    IntArrayRef stride, IntArrayRef padding, IntArrayRef dilation,
    bool transposed, IntArrayRef output_padding) {
  // See [Note: hacky wrapper removal for optional tensor]
<<<<<<< HEAD
  const Tensor& bias = c10::value_or_else(bias_opt, [] {return Tensor();});
=======
  c10::MaybeOwned<Tensor> bias_maybe_owned = at::borrow_from_optional_tensor(bias_opt);
  const Tensor& bias = *bias_maybe_owned;
>>>>>>> 078fadaa


  ConvParams params;
  params.stride = stride.vec();
  params.padding = padding.vec();
  params.dilation = dilation.vec();
  params.transposed = transposed;
  params.output_padding = output_padding.vec();
  params.groups = 1;
  params.benchmark = false;
  params.deterministic = false;
  params.cudnn_enabled = false;

  auto dim = input.ndimension();
  auto dilated = params.is_dilated();
  auto kernel_size = weight.sizes().slice(2);

  if (params.transposed) {
    if (dim == 4) {
      return at::slow_conv_transpose2d(
          input, weight, kernel_size, bias,
          stride, padding, output_padding, dilation);
    } else if (dim == 5) {
      return at::slow_conv_transpose3d(
        input, weight, kernel_size, bias,
        stride, padding, output_padding, dilation);
      }
  } else {  /* Not transposed */
    if (dim == 4) {
      if (dilated) {
        return at::slow_conv_dilated2d(
            input, weight, kernel_size, bias,
            stride, padding, dilation);
      } else {  /* dim == 4, non-dilated */
        if (params.use_nnpack(input, weight)) {
#if AT_NNPACK_ENABLED()
          return at::_nnpack_spatial_convolution(
              input, weight, bias, padding, stride);
#endif
        } else {
          /* CPU implementation has specialized MM kernels
             for non-dilated case here */
          return at::thnn_conv2d(
              input, weight, kernel_size, bias,
              stride, padding);
        }
      }
    } else if (dim == 5 && (input.is_cuda() || dilated)) {
      return at::slow_conv_dilated3d(
          input, weight, kernel_size, bias,
          stride, padding, dilation);
    } else if (dim == 5) { /* dim == 5, CPU, non-dilated */
      /* CPU implementation has specialized MM kernels
         for non-dilated case here */

      // This path is already overwritten with the fast impl in _convolution
      // See: https://github.com/pytorch/pytorch/pull/3635
      return at::slow_conv3d(
          input, weight, kernel_size, bias,
          stride, padding);
    }
  }

  AT_ERROR("unsupported ConvNd parameters");
}

std::tuple<Tensor, Tensor, Tensor> convolution_backward_overrideable(
        const Tensor& grad_output, const Tensor& input, const Tensor& weight,
        IntArrayRef stride, IntArrayRef padding, IntArrayRef dilation,
        bool transposed, IntArrayRef output_padding, int64_t groups, std::array<bool, 3> output_mask) {
  AT_ERROR("You are likely triggering this with tensor backend other than CPU/CUDA/MKLDNN, if this is intended, please use TORCH_LIBRARY_IMPL to override this function ");
  return std::tuple<Tensor, Tensor, Tensor>(
          at::empty_like(input, LEGACY_CONTIGUOUS_MEMORY_FORMAT),
          at::empty_like(weight, LEGACY_CONTIGUOUS_MEMORY_FORMAT),
          at::empty({}));
}

static Tensor subvariable(const Tensor& var, int dim, int groups, int g) {
  int64_t n = var.sizes()[dim] / groups;
  auto result = var.narrow(dim, n * g, n);
  return result;
}

std::tuple<Tensor,Tensor,Tensor> _convolution_double_backward( const c10::optional<Tensor>& ggI_opt, const c10::optional<Tensor>& ggW_r_opt, const c10::optional<Tensor>& ggb_opt,
    const Tensor& gO_r, const Tensor& weight_r, const Tensor& input,
    IntArrayRef stride_, IntArrayRef padding_, IntArrayRef dilation_,
    bool transposed_, IntArrayRef output_padding_, int64_t groups_,
    bool benchmark, bool deterministic, bool cudnn_enabled, bool allow_tf32,
    std::array<bool, 3> output_mask) {
  // See [Note: hacky wrapper removal for optional tensor]
<<<<<<< HEAD
  const Tensor& ggI = c10::value_or_else(ggI_opt, [] {return Tensor();});
=======
  c10::MaybeOwned<Tensor> ggI_maybe_owned = at::borrow_from_optional_tensor(ggI_opt);
  const Tensor& ggI = *ggI_maybe_owned;
>>>>>>> 078fadaa
  const Tensor& ggW_r = c10::value_or_else(ggW_r_opt, [] {return Tensor();});
  const Tensor& ggb = c10::value_or_else(ggb_opt, [] {return Tensor();});


  auto ggW = ggW_r;
  auto gO = gO_r;
  auto weight = weight_r;

  ConvParams params;
  params.stride = stride_.vec();
  params.padding = padding_.vec();
  params.dilation = dilation_.vec();
  params.transposed = transposed_;
  params.output_padding = output_padding_.vec();
  // TODO: hacky way of inferring the groups number for grouped Conv3D
  // See: https://github.com/pytorch/pytorch/pull/36355
  if (!params.transposed && input.dim() > 4) {
    // NOLINTNEXTLINE(cppcoreguidelines-narrowing-conversions,bugprone-narrowing-conversions)
    params.groups = input.size(1) / weight.size(1);
  } else {
    params.groups = groups_;
  }
  params.benchmark = benchmark;
  params.deterministic = deterministic;
  params.cudnn_enabled = cudnn_enabled;
  params.allow_tf32 = allow_tf32;

  // Compute ggO = conv(ggI, w) + conv(i, ggW) + ggb
  Tensor ggO;
  if (input.numel() != 0) {
    if (ggI.defined()) {
      if (weight.is_cuda()) {
        weight = weight.contiguous();
      }
      ggO = at::_convolution(ggI, weight, Tensor(), params.stride, params.padding, params.dilation, params.transposed, params.output_padding, params.groups, params.benchmark, params.deterministic, params.cudnn_enabled, params.allow_tf32);
    }

    if (ggW.defined()) {
      if (ggW.is_cuda()) {
        ggW = ggW.contiguous();
      }
      auto ggW_term = at::_convolution(input, ggW, Tensor(), params.stride, params.padding, params.dilation, params.transposed, params.output_padding, params.groups, params.benchmark, params.deterministic, params.cudnn_enabled, params.allow_tf32);
      if (ggO.defined()) {
        ggO = ggO + ggW_term;
      } else {
        ggO = ggW_term;
      }
    }
  }

  if (ggb.defined()) {
    // View as (1, ggb.size(0), 1, 1...)

    // Expand
    std::vector<int64_t> new_size(gO.ndimension(), 1);
    new_size[1] = ggb.sizes()[0];
    auto ggb_contiguous = ggb.contiguous();
    auto ggb_view = ggb_contiguous.view(new_size);

    // Expand
    auto ggb_expanded = ggb_view.expand(gO.sizes());

    if (ggO.defined()) {
      ggO = ggO + ggb_expanded;
    } else {
      ggO = ggb_expanded;
    }
  }

  // Compute gW = conv(ggI, gO)
  Tensor gW;
  if (ggI.defined()) {

    // Modified params with correct padding
    ConvParams gw_conv_params(params);

    // Disable groups as they are handled separately
    auto groups = gw_conv_params.groups;
    gw_conv_params.groups = 1;
    std::swap(gw_conv_params.dilation, gw_conv_params.stride);

    // Transpose gO and ggI to accumulate over batch
    auto gOt = gO.transpose(0, 1);
    auto ggIt = ggI.transpose(0, 1);

    Tensor gWt;
    // Compute conv
    if (input.numel() != 0) {
      if (groups == 1) {

        if (gOt.is_cuda()) {
          gOt = gOt.contiguous();
        }
        // Compute conv
        if (params.transposed) {
          gw_conv_params.transposed = false;
          gWt = at::_convolution(gOt, ggIt, Tensor(), gw_conv_params.stride, gw_conv_params.padding, gw_conv_params.dilation, gw_conv_params.transposed, gw_conv_params.output_padding, gw_conv_params.groups, gw_conv_params.benchmark, gw_conv_params.deterministic, gw_conv_params.cudnn_enabled, params.allow_tf32);
        } else {
          gWt = at::_convolution(ggIt, gOt, Tensor(), gw_conv_params.stride, gw_conv_params.padding, gw_conv_params.dilation, gw_conv_params.transposed, gw_conv_params.output_padding, gw_conv_params.groups, gw_conv_params.benchmark, gw_conv_params.deterministic, gw_conv_params.cudnn_enabled, params.allow_tf32);
        }
      } else {
        std::vector<Tensor> gWt_list(groups);
        for (int g = 0; g < groups; ++g) {
          auto ggIt_g = subvariable(ggIt, 0, groups, g);
          auto gOt_g = subvariable(gOt, 0, groups, g);
          if (gOt_g.is_cuda()) {
            gOt_g = gOt_g.contiguous();
          }

          // Compute conv
          if (params.transposed) {
            gw_conv_params.transposed = false;
            gWt_list[g] = at::_convolution(gOt_g, ggIt_g, Tensor(), gw_conv_params.stride, gw_conv_params.padding, gw_conv_params.dilation, gw_conv_params.transposed, gw_conv_params.output_padding, gw_conv_params.groups, gw_conv_params.benchmark, gw_conv_params.deterministic, gw_conv_params.cudnn_enabled, params.allow_tf32);
          } else {
            gWt_list[g] = at::_convolution(ggIt_g, gOt_g, Tensor(), gw_conv_params.stride, gw_conv_params.padding, gw_conv_params.dilation, gw_conv_params.transposed, gw_conv_params.output_padding, gw_conv_params.groups, gw_conv_params.benchmark, gw_conv_params.deterministic, gw_conv_params.cudnn_enabled, params.allow_tf32);
          }
        }

        gWt = at::cat(gWt_list, 1);
      }

      // Transpose gW to match chan_in and chan_out
      gW = gWt.transpose(0, 1);

      // narrow gW to only relevant portion
      // we do it this way instead of narrowing the input itself because
      // the ConvForward kernels don't support asymmetric padding.
      auto gW_size = gW.sizes();
      auto w_size = weight.sizes();
      for (size_t i = 2; i < gW_size.size(); ++i) {
        if (gW_size[i] > w_size[i]) {
            gW = gW.narrow(i, 0, w_size[i]);
            gW_size = gW.sizes();
        }
      }
    }
  }

  // Compute gI = convT(gO, ggW) if !transposed
  //         gI = conv(gO, ggw)  if transposed
  Tensor gI;
  if (input.numel() != 0) {
    if (ggW.defined()) {
      ConvParams gi_conv_params(params);
      gi_conv_params.transposed = !params.transposed;

      if (params.transposed) {
        if (gO.is_cuda()) {
          gO = gO.contiguous();
        }
        gI = at::_convolution(gO, ggW, Tensor(), gi_conv_params.stride, gi_conv_params.padding, gi_conv_params.dilation, gi_conv_params.transposed, gi_conv_params.output_padding, gi_conv_params.groups, gi_conv_params.benchmark, gi_conv_params.deterministic, gi_conv_params.cudnn_enabled, params.allow_tf32);

        // narrow gI to only relevant portion
        // we do it this way because negative output_padding is not supported
        // TODO: figure out if we can narrow gO and save some compute,
        // rather than narrowing the computed gI
        auto gI_size = gI.sizes();
        auto i_size = input.sizes();
        for (size_t i = 2; i < gI_size.size(); ++i) {
          if (gI_size[i] > i_size[i]) {
            gI = gI.narrow(i, 0, i_size[i]);
            gI_size = gI.sizes();
          }
        }
      } else {
        // calculate output_padding
        // TODO: figure out why this needs to be computed...
        auto kernel_size = weight.sizes().slice(2);
        auto input_shape = input.sizes().slice(2);
        auto grad_output_shape = gO.sizes().slice(2);

        if (kernel_size.size() == 1) {
          auto expected_input_shape = (kernel_size[0] - 1) * gi_conv_params.dilation[1]
            - 2 * gi_conv_params.padding[1]
            + (gi_conv_params.stride[1] * (grad_output_shape[0] - 1) + 1);
          if (expected_input_shape != input_shape[0]) {
            gi_conv_params.output_padding[1] = input_shape[0] - expected_input_shape;
          }
        } else {
          for(size_t i = 0; i < kernel_size.size(); ++i) {
            // Check if whole input has been used or not
            auto expected_input_shape = (kernel_size[i] - 1) * gi_conv_params.dilation[i]
              - 2 * gi_conv_params.padding[i]
              + (gi_conv_params.stride[i] * (grad_output_shape[i] - 1) + 1);
            if (expected_input_shape != input_shape[i]) {
              gi_conv_params.output_padding[i] = input_shape[i] - expected_input_shape;
            }
          }
        }

        if (gO.is_cuda()) {
          gO = gO.contiguous();
        }
        gI = at::_convolution(gO, ggW, Tensor(), gi_conv_params.stride, gi_conv_params.padding, gi_conv_params.dilation, gi_conv_params.transposed, gi_conv_params.output_padding, gi_conv_params.groups, gi_conv_params.benchmark, gi_conv_params.deterministic, gi_conv_params.cudnn_enabled, params.allow_tf32);
      }
    }
  }

  return std::tuple<Tensor,Tensor,Tensor>{ggO, gI, gW};
}

}} // at::native<|MERGE_RESOLUTION|>--- conflicted
+++ resolved
@@ -579,12 +579,8 @@
     const Tensor& input, const Tensor& weight, const c10::optional<Tensor>& bias_opt,
     IntArrayRef stride, IntArrayRef padding, IntArrayRef dilation, int64_t groups) {
   // See [Note: hacky wrapper removal for optional tensor]
-<<<<<<< HEAD
-  const Tensor& bias = c10::value_or_else(bias_opt, [] {return Tensor();});
-=======
   c10::MaybeOwned<Tensor> bias_maybe_owned = at::borrow_from_optional_tensor(bias_opt);
   const Tensor& bias = *bias_maybe_owned;
->>>>>>> 078fadaa
 
   return at::convolution(input, weight, bias, stride, padding, dilation,
                          false, {0}, groups);
@@ -594,12 +590,8 @@
     const Tensor& input, const Tensor& weight, const c10::optional<Tensor>& bias_opt,
     IntArrayRef stride, IntArrayRef padding, IntArrayRef dilation, int64_t groups) {
   // See [Note: hacky wrapper removal for optional tensor]
-<<<<<<< HEAD
-  const Tensor& bias = c10::value_or_else(bias_opt, [] {return Tensor();});
-=======
   c10::MaybeOwned<Tensor> bias_maybe_owned = at::borrow_from_optional_tensor(bias_opt);
   const Tensor& bias = *bias_maybe_owned;
->>>>>>> 078fadaa
 
   return at::convolution(input, weight, bias, stride, padding, dilation,
                          false, {{0, 0}}, groups);
@@ -609,12 +601,8 @@
     const Tensor& input, const Tensor& weight, const c10::optional<Tensor>& bias_opt,
     IntArrayRef stride, IntArrayRef padding, IntArrayRef dilation, int64_t groups) {
   // See [Note: hacky wrapper removal for optional tensor]
-<<<<<<< HEAD
-  const Tensor& bias = c10::value_or_else(bias_opt, [] {return Tensor();});
-=======
   c10::MaybeOwned<Tensor> bias_maybe_owned = at::borrow_from_optional_tensor(bias_opt);
   const Tensor& bias = *bias_maybe_owned;
->>>>>>> 078fadaa
 
   return at::convolution(input, weight, bias, stride, padding, dilation,
                          false, {{0, 0, 0}}, groups);
@@ -635,12 +623,6 @@
               k, "-dimensional weight", weight_sizes, ", but got ",
               input.dim(), "-dimensional input of size ",
               input.sizes(), " instead");
-<<<<<<< HEAD
-  TORCH_CHECK(stride.size() == dim || stride.size() == 1,
-              "stride cannot broadcast to ", dim, " dimensions");
-  TORCH_CHECK(dilation.size() == dim || dilation.size() == 1,
-              "dilation cannot broadcast to ", dim, " dimensions");
-=======
   // NOLINTNEXTLINE(clang-diagnostic-sign-compare)
   TORCH_CHECK(stride.size() == dim || stride.size() == 1,
               "stride cannot broadcast to ", dim, " dimensions");
@@ -648,7 +630,6 @@
   TORCH_CHECK(dilation.size() == dim || dilation.size() == 1,
               "dilation cannot broadcast to ", dim, " dimensions");
   // NOLINTNEXTLINE(modernize-loop-convert,clang-diagnostic-sign-compare)
->>>>>>> 078fadaa
   for (int64_t i = 0; i < stride.size(); ++i) {
     TORCH_CHECK(stride[i] == 1, "padding='same' is not supported for strided convolutions");
   }
@@ -700,21 +681,14 @@
     IntArrayRef stride, std::string padding, IntArrayRef dilation,
     int64_t groups) {
   // See [Note: hacky wrapper removal for optional tensor]
-<<<<<<< HEAD
-  const Tensor& bias = c10::value_or_else(bias_opt, [] {return Tensor();});
-=======
   c10::MaybeOwned<Tensor> bias_maybe_owned = at::borrow_from_optional_tensor(bias_opt);
   const Tensor& bias = *bias_maybe_owned;
->>>>>>> 078fadaa
 
   if (padding == "same") {
     return at::native::convolution_same(
         input, weight, bias, stride, dilation, groups);
   } else if (padding == "valid") {
-<<<<<<< HEAD
-=======
     // NOLINTNEXTLINE(modernize-avoid-c-arrays,cppcoreguidelines-avoid-c-arrays)
->>>>>>> 078fadaa
     const int64_t padding_[] = {0};
     return at::native::convolution(
         input, weight, bias, stride, padding_, dilation, false, padding_, groups);
@@ -750,12 +724,8 @@
     const Tensor& input, const Tensor& weight, const c10::optional<Tensor>& bias_opt,
     IntArrayRef stride, IntArrayRef padding, IntArrayRef output_padding, int64_t groups, IntArrayRef dilation) {
   // See [Note: hacky wrapper removal for optional tensor]
-<<<<<<< HEAD
-  const Tensor& bias = c10::value_or_else(bias_opt, [] {return Tensor();});
-=======
   c10::MaybeOwned<Tensor> bias_maybe_owned = at::borrow_from_optional_tensor(bias_opt);
   const Tensor& bias = *bias_maybe_owned;
->>>>>>> 078fadaa
 
   return at::convolution(input, weight, bias, stride, padding, dilation,
                          true, output_padding, groups);
@@ -765,12 +735,8 @@
     const Tensor& input, const Tensor& weight, const c10::optional<Tensor>& bias_opt,
     IntArrayRef stride, IntArrayRef padding, IntArrayRef output_padding, int64_t groups, IntArrayRef dilation) {
   // See [Note: hacky wrapper removal for optional tensor]
-<<<<<<< HEAD
-  const Tensor& bias = c10::value_or_else(bias_opt, [] {return Tensor();});
-=======
   c10::MaybeOwned<Tensor> bias_maybe_owned = at::borrow_from_optional_tensor(bias_opt);
   const Tensor& bias = *bias_maybe_owned;
->>>>>>> 078fadaa
 
   return at::convolution(input, weight, bias, stride, padding, dilation,
                          true, output_padding, groups);
@@ -780,12 +746,8 @@
     const Tensor& input, const Tensor& weight, const c10::optional<Tensor>& bias_opt,
     IntArrayRef stride, IntArrayRef padding, IntArrayRef output_padding, int64_t groups, IntArrayRef dilation) {
   // See [Note: hacky wrapper removal for optional tensor]
-<<<<<<< HEAD
-  const Tensor& bias = c10::value_or_else(bias_opt, [] {return Tensor();});
-=======
   c10::MaybeOwned<Tensor> bias_maybe_owned = at::borrow_from_optional_tensor(bias_opt);
   const Tensor& bias = *bias_maybe_owned;
->>>>>>> 078fadaa
 
   return at::convolution(input, weight, bias, stride, padding, dilation,
                          true, output_padding, groups);
@@ -796,12 +758,8 @@
     IntArrayRef stride, IntArrayRef padding, IntArrayRef dilation,
     bool transposed, IntArrayRef output_padding, int64_t groups) {
   // See [Note: hacky wrapper removal for optional tensor]
-<<<<<<< HEAD
-  const Tensor& bias = c10::value_or_else(bias_opt, [] {return Tensor();});
-=======
   c10::MaybeOwned<Tensor> bias_maybe_owned = at::borrow_from_optional_tensor(bias_opt);
   const Tensor& bias = *bias_maybe_owned;
->>>>>>> 078fadaa
 
   auto& ctx = at::globalContext();
   // See Note [Enabling Deterministic Operations]
@@ -816,13 +774,9 @@
     IntArrayRef stride, IntArrayRef padding, IntArrayRef dilation,
     bool transposed, IntArrayRef output_padding, int64_t groups) {
   // See [Note: hacky wrapper removal for optional tensor]
-<<<<<<< HEAD
-  const Tensor& bias = c10::value_or_else(bias_opt, [] {return Tensor();});
-=======
   c10::MaybeOwned<Tensor> bias_maybe_owned = at::borrow_from_optional_tensor(bias_opt);
   // NOLINTNEXTLINE(clang-diagnostic-unused-variable)
   const Tensor& bias = *bias_maybe_owned;
->>>>>>> 078fadaa
 
   TORCH_CHECK_NOT_IMPLEMENTED(false, "convolution_overrideable not implemented. You are likely triggering this with tensor backend other than CPU/CUDA/MKLDNN, if this is intended, please use TORCH_LIBRARY_IMPL to override this function ");
 }
@@ -833,12 +787,8 @@
     bool transposed_, IntArrayRef output_padding_, int64_t groups_,
     bool benchmark, bool deterministic, bool cudnn_enabled, bool allow_tf32) {
   // See [Note: hacky wrapper removal for optional tensor]
-<<<<<<< HEAD
-  const Tensor& bias_r = c10::value_or_else(bias_r_opt, [] {return Tensor();});
-=======
   c10::MaybeOwned<Tensor> bias_r_maybe_owned = at::borrow_from_optional_tensor(bias_r_opt);
   const Tensor& bias_r = *bias_r_maybe_owned;
->>>>>>> 078fadaa
 
 
   const bool input_is_mkldnn = input_r.is_mkldnn();
@@ -1063,12 +1013,8 @@
     bool benchmark, bool deterministic, bool cudnn_enabled)
 {
   // See [Note: hacky wrapper removal for optional tensor]
-<<<<<<< HEAD
-  const Tensor& bias_r = c10::value_or_else(bias_r_opt, [] {return Tensor();});
-=======
   c10::MaybeOwned<Tensor> bias_r_maybe_owned = at::borrow_from_optional_tensor(bias_r_opt);
   const Tensor& bias_r = *bias_r_maybe_owned;
->>>>>>> 078fadaa
 
   return at::_convolution(input_r, weight_r, bias_r, stride_, padding_, dilation_, transposed_, output_padding_, groups_, benchmark, deterministic, cudnn_enabled, at::globalContext().allowTF32CuDNN());
 }
@@ -1080,12 +1026,8 @@
     IntArrayRef stride, IntArrayRef padding, IntArrayRef dilation,
     bool transposed, IntArrayRef output_padding) {
   // See [Note: hacky wrapper removal for optional tensor]
-<<<<<<< HEAD
-  const Tensor& bias = c10::value_or_else(bias_opt, [] {return Tensor();});
-=======
   c10::MaybeOwned<Tensor> bias_maybe_owned = at::borrow_from_optional_tensor(bias_opt);
   const Tensor& bias = *bias_maybe_owned;
->>>>>>> 078fadaa
 
 
   ConvParams params;
@@ -1176,12 +1118,8 @@
     bool benchmark, bool deterministic, bool cudnn_enabled, bool allow_tf32,
     std::array<bool, 3> output_mask) {
   // See [Note: hacky wrapper removal for optional tensor]
-<<<<<<< HEAD
-  const Tensor& ggI = c10::value_or_else(ggI_opt, [] {return Tensor();});
-=======
   c10::MaybeOwned<Tensor> ggI_maybe_owned = at::borrow_from_optional_tensor(ggI_opt);
   const Tensor& ggI = *ggI_maybe_owned;
->>>>>>> 078fadaa
   const Tensor& ggW_r = c10::value_or_else(ggW_r_opt, [] {return Tensor();});
   const Tensor& ggb = c10::value_or_else(ggb_opt, [] {return Tensor();});
 
