--- conflicted
+++ resolved
@@ -289,8 +289,6 @@
   return ops::activation_(self, VK_KERNEL(hardsigmoid_));
 }
 
-<<<<<<< HEAD
-=======
 Tensor sigmoid(const Tensor& self) {
   return ops::activation(self, VK_KERNEL(sigmoid));
 }
@@ -299,7 +297,6 @@
   return ops::activation_(self, VK_KERNEL(sigmoid_));
 }
 
->>>>>>> 98fcdb80
 #ifdef USE_VULKAN_API
 
 TORCH_LIBRARY_IMPL(aten, Vulkan, m) {
