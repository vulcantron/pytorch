--- conflicted
+++ resolved
@@ -125,11 +125,7 @@
     Tensor& max_result) {
   at::TensorIterator iter = make_reduction("aminmax_cuda", min_result,
     max_result, self, dim, keepdim, self.scalar_type());
-<<<<<<< HEAD
-  AT_DISPATCH_ALL_TYPES_AND2(kHalf, kBool, self.scalar_type(), "aminmax_cuda", [&]() {
-=======
   AT_DISPATCH_ALL_TYPES_AND3(kBFloat16, kHalf, kBool, self.scalar_type(), "aminmax_cuda", [&]() {
->>>>>>> 5b8389e5
     gpu_reduce_kernel<scalar_t, scalar_t>(
       iter,
       MinMaxOps<scalar_t, scalar_t, int32_t>{},
@@ -171,11 +167,7 @@
   auto iter = make_reduction("aminmax_cuda", min_result, max_result, input,
                              std::vector<int64_t>{}, false, dtype);
   TORCH_CHECK(iter.numel() > 0, "min_max on a tensor with no elements is not defined.");
-<<<<<<< HEAD
-  AT_DISPATCH_ALL_TYPES_AND2(kHalf, kBool, dtype, "aminmax_cuda", [&] {
-=======
   AT_DISPATCH_ALL_TYPES_AND3(kBFloat16, kHalf, kBool, dtype, "aminmax_all_cuda", [&] {
->>>>>>> 5b8389e5
     _min_max_values_kernel_cuda_impl<scalar_t>(iter);
   });
 }
