--- conflicted
+++ resolved
@@ -37,7 +37,7 @@
 jobs:
   ciflow_should_run:
     runs-on: ubuntu-18.04
-    if: ${{ (github.event_name != 'pull_request') || (github.event.action !='unassigned') || (contains(github.event.pull_request.labels.*.name, 'ciflow/cuda') || contains(github.event.pull_request.labels.*.name, 'ciflow/default') || contains(github.event.pull_request.labels.*.name, 'ciflow/win')) }}
+    if: ${{ (github.event_name != 'pull_request') || (github.event.action !='unassigned') || (contains(github.event.pull_request.labels.*.name, 'ciflow/all') || contains(github.event.pull_request.labels.*.name, 'ciflow/cuda') || contains(github.event.pull_request.labels.*.name, 'ciflow/default') || contains(github.event.pull_request.labels.*.name, 'ciflow/win')) }}
     steps:
       - name: noop
         run: echo running ciflow_should_run
@@ -53,6 +53,10 @@
       http_proxy: "http://internal-tf-lb-20210727220640487900000002-835786077.us-east-1.elb.amazonaws.com:3128"
       https_proxy: "http://internal-tf-lb-20210727220640487900000002-835786077.us-east-1.elb.amazonaws.com:3128"
     steps:
+      - name: "[FB EMPLOYEES] Enable SSH (Click me for login details)"
+        uses: seemethere/add-github-ssh-key@v1
+        with:
+          GITHUB_TOKEN: ${{ secrets.GITHUB_TOKEN }}
       - name: Checkout PyTorch
         uses: actions/checkout@v2
         with:
@@ -101,6 +105,17 @@
           if-no-files-found: error
           name: ${{ env.BUILD_ENVIRONMENT }}
           path: C:\${{ github.run_id }}\build-results
+      - name: Wait until all sessions have drained
+        shell: powershell
+        if: always()
+        timeout-minutes: 120
+        run: |
+          .github\scripts\wait_for_ssh_to_drain.ps1
+      - name: Kill active ssh sessions if still around (Useful if workflow was cancelled)
+        shell: powershell
+        if: always()
+        run: |
+          .github\scripts\kill_active_ssh_sessions.ps1
       - name: Cleanup build-results and workspaces
         if: always()
         shell: bash
@@ -165,6 +180,10 @@
         shell: bash
         run: |
           .github/scripts/display_ec2_information.sh
+      - name: "[FB EMPLOYEES] Enable SSH (Click me for login details)"
+        uses: seemethere/add-github-ssh-key@v1
+        with:
+          GITHUB_TOKEN: ${{ secrets.GITHUB_TOKEN }}
       - name: Install Visual Studio 2019 toolchain
         shell: powershell
         run: |
@@ -221,66 +240,6 @@
           if-no-files-found: error
           path:
             pytorch-${{ github.run_id }}/test-reports-*.zip
-<<<<<<< HEAD
-      - name: Cleanup workspace
-        if: always()
-        shell: bash
-        # Should remove the entirety of pytorch-${{ github.run_id }}
-        run: |
-          rm -rf ./*
-
-  # this is a separate step from test because the log files from test are too
-  # long: basically, GitHub tries to render all of the log files when you click
-  # through an action causing extreme slowdown on actions that contain too many
-  # logs (like test); we can always move it back to the other one, but it
-  # doesn't create the best experience
-  render_test_results:
-    needs: [generate-test-matrix, test, ciflow_should_run]
-    if: ${{ needs.test.result != 'skipped' || failure() }}
-    runs-on: linux.2xlarge
-    strategy:
-      matrix: ${{ fromJson(needs.generate-test-matrix.outputs.render-matrix) }}
-      fail-fast: false
-    # TODO: Make this into a composite step
-    steps:
-      - name: Log in to ECR
-        run: |
-          aws ecr get-login --no-include-email --region us-east-1 > /tmp/ecr-login.sh
-          bash /tmp/ecr-login.sh
-          rm /tmp/ecr-login.sh
-      - name: Chown workspace
-        run: |
-          # Ensure the working directory gets chowned back to the current user
-          docker run --rm -v "$(pwd)/../":/v -w /v "${ALPINE_IMAGE}" chown -R "$(id -u):$(id -g)" .
-      - name: Clean workspace
-        run: |
-          rm -rf "${GITHUB_WORKSPACE:?}/*"
-      - name: Checkout PyTorch
-        uses: actions/checkout@v2
-        with:
-          # deep clone, to allow tools/stats/print_test_stats.py to use Git commands
-          fetch-depth: 0
-      - name: Display EC2 information
-        shell: bash
-        run: |
-          .github/scripts/display_ec2_information.sh
-      - uses: actions/download-artifact@v2
-        name: Download PyTorch Test Reports
-        with:
-          name: test-reports-${{ matrix.config }}
-          path: .
-      - name: Unzip test reports
-        run: |
-          unzip -o 'test-reports-*.zip'
-      - name: Install dependencies
-        # boto3 version copied from .circleci/docker/common/install_conda.sh
-        run: |
-          pip3 install -r requirements.txt
-          pip3 install boto3==1.16.34 junitparser rich
-      - name: Output Test Results (Click Me)
-        run: |
-          python3 tools/render_junit.py test
-=======
       - name: Wait until all sessions have drained
         shell: powershell
         if: always()
@@ -292,7 +251,6 @@
         if: always()
         run: |
           .github\scripts\kill_active_ssh_sessions.ps1
->>>>>>> 1be1c901
       - name: Parse ref
         id: parse-ref
         run: .github/scripts/parse_ref.py
