import os
import torch
import torch.nn.functional as F
import torch.nn as nn
import torch.nn.quantized as nnq
import torch.nn.quantized._reference as nnqr
import torch.nn.quantized.dynamic as nnqd
import torch.nn.intrinsic as nni
import torch.nn.intrinsic.quantized as nniq
import torch.nn.intrinsic.quantized.dynamic as nniqd
import torch.multiprocessing as mp

# graph mode quantization based on fx
from torch.quantization.quantize_fx import (
    prepare_fx,
    convert_fx,
    prepare_qat_fx,
)

from torch.quantization.fx.quantization_patterns import DefaultNodeQuantizeHandler

from torch.quantization.fx.match_utils import (
    is_match,
    MatchAllNode,
)

from torch.quantization import (
    QuantType,
    QuantStub,
    DeQuantStub,
    QuantWrapper,
    quant_type_to_str,
    default_qconfig,
    default_dynamic_qconfig,
    default_qat_qconfig,
    per_channel_dynamic_qconfig,
    float16_dynamic_qconfig,
    float16_static_qconfig,
    float_qparams_weight_only_qconfig,
    get_default_qconfig,
    get_default_qat_qconfig,
    fuse_modules,
    prepare,
    prepare_qat,
    convert,
    quantize_dynamic,
    default_placeholder_observer,
    PerChannelMinMaxObserver,
    QConfigDynamic,
    FixedQParamsFakeQuantize,
    FusedMovingAvgObsFakeQuantize,
    FakeQuantize,
    MovingAverageMinMaxObserver,
    QConfig,
)

# test utils
from hypothesis import given, settings
from hypothesis import strategies as st
from torch.testing._internal.common_cuda import TEST_MULTIGPU, TEST_CUDA
from torch.testing._internal.common_quantization import (
    LinearReluLinearModel,
    LinearReluModel,
    QuantizationTestCase,
    skipIfNoFBGEMM,
    skip_if_no_torchvision,
    train_one_epoch,
    run_ddp,
    test_only_eval_fn,
    test_only_train_fn,
)

from torch.testing._internal.common_quantization import (
    LinearModelWithSubmodule,
    ResNetBase,
    RNNDynamicModel,
    RNNCellDynamicModel,
)

from torch.testing._internal.common_quantized import (
    supported_qengines,
    override_qengines,
    override_quantized_engine,
)

from torch.testing._internal.common_utils import TemporaryFileName

from torch.testing._internal.common_quantization import NodeSpec as ns

from torch.testing._internal.common_quantization import ConvModel

from torch.testing import FileCheck

import copy
import itertools
import operator
import unittest
import io
from typing import Callable

TEST_WITH_ROCM = os.getenv('PYTORCH_TEST_WITH_ROCM', '0') == '1'

def get_supported_device_types():
    return ['cpu', 'cuda'] if torch.cuda.is_available() and not TEST_WITH_ROCM else ['cpu']

class BinaryOp(torch.nn.Module):
    def __init__(self, binary_op, ibinary_op, is_inplace, is_scalar):
        """ ibinary_op means inplace binary op
        """
        super().__init__()
        self.conv1 = torch.nn.Conv2d(1, 1, 1).float()
        self.conv2 = torch.nn.Conv2d(1, 1, 1).float()
        self.is_scalar = is_scalar
        self.op = ibinary_op if ibinary_op and is_inplace else binary_op

    def forward(self, x, y):
        x = self.conv1(x)
        y = 3 if self.is_scalar else self.conv2(y)
        # x = x + y
        x = self.op(x, y)
        # x = y + x
        x = self.op(y, x)
        return x

class BinaryOpNonQuantizedInput(torch.nn.Module):
    def __init__(self, binary_op, ibinary_op, is_inplace, is_scalar):
        """ ibinary_op means inplace binary op
        """
        super().__init__()
        self.is_scalar = is_scalar
        self.op = ibinary_op if ibinary_op and is_inplace else binary_op

    def forward(self, x, y):
        y = 3 if self.is_scalar else y
        x = self.op(x, y)
        return x

class BinaryOpRelu(torch.nn.Module):
    def __init__(self, binary_op, ibinary_op, is_inplace, is_functional_relu,
                 is_scalar):
        """ ibinary_op means inplace binary op
        """
        super().__init__()
        self.conv1 = torch.nn.Conv2d(1, 1, 1).float()
        self.conv2 = torch.nn.Conv2d(1, 1, 1).float()
        self.op = ibinary_op if ibinary_op and is_inplace else binary_op
        self.is_functional_relu = is_functional_relu
        self.is_scalar = is_scalar
        self.relu = F.relu if self.is_functional_relu \
            else torch.nn.ReLU()

    def forward(self, x, y):
        x = self.conv1(x)
        y = 3 if self.is_scalar else self.conv2(y)
        x = self.op(x, y)
        x = self.relu(x)
        x = self.op(y, x)
        x = self.relu(x)
        return x

@torch.fx.wrap
def _user_func_with_complex_return_type(x):
    return list(torch.split(x, 1, 1))

class TestFuseFx(QuantizationTestCase):
    def test_fuse_conv_bn_relu(self):
        class M(torch.nn.Module):
            def __init__(self):
                super().__init__()
                self.conv1d = nn.Conv1d(1, 1, 1)
                self.conv2d = nn.Conv2d(1, 1, 1)
                self.conv3d = nn.Conv3d(1, 1, 1)
                self.bn1d = nn.BatchNorm1d(1)
                self.bn2d = nn.BatchNorm2d(1)
                self.bn3d = nn.BatchNorm3d(1)
                self.conv1d2 = nn.Conv1d(1, 1, 1)
                self.conv2d2 = nn.Conv2d(1, 1, 1)
                self.conv3d2 = nn.Conv3d(1, 1, 1)
                self.bn1d2 = nn.BatchNorm1d(1)
                self.bn2d2 = nn.BatchNorm2d(1)
                self.bn3d2 = nn.BatchNorm3d(1)
                self.relu = nn.ReLU()

            def forward(self, x):
                x = self.conv1d(x)
                x = self.bn1d(x)
                x = self.conv2d(x)
                x = self.bn2d(x)
                x = self.conv3d(x)
                x = self.bn3d(x)
                x = self.conv1d2(x)
                x = self.bn1d2(x)
                x = self.relu(x)
                x = self.conv2d2(x)
                x = self.bn2d2(x)
                x = self.relu(x)
                x = self.conv3d2(x)
                x = self.bn3d2(x)
                x = self.relu(x)
                return x

        # test train mode
        m = M().train()
        # currently we don't check if the module are configured with qconfig before fusion
        # TODO: if we decide to do that in the future, this test needs to
        # be updated
        # train mode fuse_fx is called in prepare_qat_fx
        m = prepare_qat_fx(m, {})
        expected_nodes = [
            ns.call_module(nni.ConvBn1d),
            ns.call_module(nni.ConvBn2d),
            ns.call_module(nni.ConvBn3d),
            ns.call_module(nni.ConvBnReLU1d),
            ns.call_module(nni.ConvBnReLU2d),
            ns.call_module(nni.ConvBnReLU3d),
        ]
        expected_occurrence = {
            ns.call_module(nn.ReLU): 0
        }
        self.checkGraphModuleNodes(
            m,
            expected_node_list=expected_nodes,
            expected_node_occurrence=expected_occurrence)

        # test eval mode
        m = M().eval()
        from torch.quantization.quantize_fx import fuse_fx
        # fuse_fx is a top level api and only supports eval mode
        m = fuse_fx(m)
        expected_nodes = [
            ns.call_module(nn.Conv1d),
            ns.call_module(nn.Conv2d),
            ns.call_module(nn.Conv3d),
            ns.call_module(nni.ConvReLU1d),
            ns.call_module(nni.ConvReLU2d),
            ns.call_module(nni.ConvReLU3d),
        ]
        # ConvBnRelu1d is not fused
        expected_occurrence = {
            ns.call_module(nn.ReLU): 0
        }
        self.checkGraphModuleNodes(
            m,
            expected_node_list=expected_nodes,
            expected_node_occurrence=expected_occurrence)

    def test_fuse_module_relu(self):
        class M(torch.nn.Module):
            def __init__(self):
                super().__init__()
                self.conv1d = nn.Conv1d(1, 1, 1)
                self.conv2d = nn.Conv2d(1, 1, 1)
                self.conv3d = nn.Conv3d(1, 1, 1)
                self.bn1d = nn.BatchNorm1d(1)
                self.bn2d = nn.BatchNorm2d(1)
                self.bn3d = nn.BatchNorm3d(1)
                self.relu = nn.ReLU()

            def forward(self, x):
                x = self.conv1d(x)
                x = self.relu(x)
                x = self.conv2d(x)
                x = self.relu(x)
                x = self.conv3d(x)
                x = self.relu(x)
                x = self.bn1d(x)
                x = self.relu(x)
                x = self.bn2d(x)
                x = self.relu(x)
                x = self.bn3d(x)
                x = self.relu(x)
                return x

        m = M().eval()
        from torch.quantization.quantize_fx import fuse_fx
        m = fuse_fx(m)
        expected_nodes = [
            ns.call_module(nni.ConvReLU1d),
            ns.call_module(nni.ConvReLU2d),
            ns.call_module(nni.ConvReLU3d),
            ns.call_module(nni.BNReLU2d),
            ns.call_module(nni.BNReLU3d),
        ]
        self.checkGraphModuleNodes(m, expected_node_list=expected_nodes)

    @skipIfNoFBGEMM
    def test_qconfig_fused_module(self):
        qconfig_dict = {
            "": None,
            "object_type": [(nn.Linear, default_qconfig),
                            (nn.ReLU, default_qconfig),
                            (F.relu, default_qconfig)]
        }

        linearRelu_node_list = [
            ns.call_function(torch.quantize_per_tensor),
            ns.call_module(nniq.LinearReLU),
            ns.call_method('dequantize')
        ]

        linearReluLinear_node_list = [
            ns.call_function(torch.quantize_per_tensor),
            ns.call_module(nniq.LinearReLU),
            ns.call_module(nnq.Linear),
            ns.call_method('dequantize')
        ]

        tests = [(LinearReluModel, linearRelu_node_list),
                 (LinearReluLinearModel, linearReluLinear_node_list)]

        for M, node_list in tests:
            m = M().eval()
            prepared = prepare_fx(m, qconfig_dict)
            prepared(torch.rand(5, 5))
            quantized = convert_fx(prepared)

            self.checkGraphModuleNodes(quantized, expected_node_list=node_list)

    def test_problematic_fuse_example(self):
        class LinearRelu(nn.Sequential):
            def __init__(self):
                super().__init__(
                    nn.Linear(5, 5),
                    nn.ReLU(),
                )

        class M(torch.nn.Module):
            def __init__(self):
                super().__init__()
                self.lin_relu = LinearRelu()
                self.linear = nn.Linear(5, 5)

            def forward(self, x):
                x = self.lin_relu(x)
                x = self.linear(x)
                return x

        model = M().eval()
        # these qconfigs somehow fail equality where default_qconfig does not
        qconfig_dict = {
            "": None,
            "object_type": [
                (torch.nn.Linear, get_default_qconfig('fbgemm')),
                (torch.nn.ReLU, get_default_qconfig('fbgemm')),
            ],
        }
        m = prepare_fx(model, qconfig_dict)

        self.checkGraphModuleNodes(m, expected_node=ns.call_module(torch.nn.intrinsic.modules.fused.LinearReLU))

    def test_fuse_custom_config_dict_validity(self):
        r"""
        Verifies that if a user passes an invalid key or makes a typo when
        constructing a fuse_custom_config_dict, an error will be thrown and
        users will be notified of what keys are supported.
        """
        m = ConvModel().eval()
        from torch.quantization.quantize_fx import fuse_fx
        fuse_custom_config_dict = {"typo": None}

        with self.assertRaises(ValueError) as context:
            m = fuse_fx(m, fuse_custom_config_dict=fuse_custom_config_dict)
        self.assertTrue(
            'Expected fuse_custom_config_dict to have the following keys:'
            in str(context.exception)
        )
        self.assertTrue('But found \'typo\' instead.' in str(context.exception))

@skipIfNoFBGEMM
class TestQuantizeFx(QuantizationTestCase):
    def test_pattern_match(self):
        """ test MatchAllNode with
            conv - bn - add - relu pattern
        """
        class M(torch.nn.Module):
            def __init__(self):
                super().__init__()
                self.conv = nn.Conv2d(1, 1, 1)
                self.bn = nn.BatchNorm2d(1)
                self.relu = nn.ReLU()

            def forward(self, x, y):
                x = self.conv(x)
                x = self.bn(x)
                x = x + y
                x = self.relu(x)
                return x

        pattern = (nn.ReLU, (operator.add, (nn.BatchNorm2d, nn.Conv2d), MatchAllNode))
        m = torch.fx.symbolic_trace(M())
        modules = dict(m.named_modules())
        for n in m.graph.nodes:
            if n.op == 'call_module' and type(modules[n.target]) == nn.ReLU:
                self.assertTrue(is_match(modules, n, pattern))

    def _get_conv_linear_test_cases(self, is_reference):
        """ Returns a list of test cases, with format:
        is_dynamic, ModuleClass, module_constructor_inputs,
        inputs, quantized_node, weight_prepack_op
        """
        class FunctionalConv1d(torch.nn.Module):
            def __init__(self, weight):
                super().__init__()
                self.weight = torch.nn.Parameter(weight)
                self.stride = 1
                self.padding = 0
                self.dilation = 1
                self.groups = 1

            def forward(self, x):
                return F.conv1d(x, self.weight, None, self.stride, self.padding, self.dilation, self.groups)


        class Conv1d(torch.nn.Module):
            def __init__(self, *args):
                super().__init__()
                self.conv = torch.nn.Conv1d(*args)

            def forward(self, x):
                return self.conv(x)

        conv1d_input = torch.rand(1, 3, 224)
        conv1d_weight = torch.rand(3, 3, 3)
        conv1d_module_args = (3, 3, 3)

        class FunctionalConv2d(torch.nn.Module):
            def __init__(self, weight):
                super().__init__()
                self.weight = torch.nn.Parameter(weight)
                self.stride = (1, 1)
                self.padding = (0, 0)
                self.dilation = (1, 1)
                self.groups = 1

            def forward(self, x):
                return F.conv2d(x, self.weight, None, self.stride, self.padding, self.dilation, self.groups)

        class Conv2d(torch.nn.Module):
            def __init__(self, *args):
                super().__init__()
                self.conv = torch.nn.Conv2d(*args)

            def forward(self, x):
                return self.conv(x)

        conv2d_input = torch.rand(1, 3, 224, 224)
        conv2d_weight = torch.rand(3, 3, 3, 3)
        conv2d_module_args = (3, 3, 3)

        class FunctionalConv3d(torch.nn.Module):
            def __init__(self, weight):
                super().__init__()
                self.weight = torch.nn.Parameter(weight)
                self.stride = (1, 1, 1)
                self.padding = (0, 0, 0)
                self.dilation = (1, 1, 1)
                self.groups = 1

            def forward(self, x):
                return F.conv3d(
                    x,
                    self.weight,
                    None,
                    self.stride,
                    self.padding,
                    self.dilation,
                    self.groups,
                )

        class Conv3d(torch.nn.Module):
            def __init__(self, *args):
                super().__init__()
                self.conv = torch.nn.Conv3d(*args)

            def forward(self, x):
                return self.conv(x)

        conv3d_input = torch.rand(1, 3, 32, 224, 224)
        conv3d_weight = torch.rand(3, 3, 3, 3, 3)
        conv3d_module_args = (3, 3, 3)

        class Linear(torch.nn.Module):
            def __init__(self, weight):
                super().__init__()
                self.weight = torch.nn.Parameter(weight)

            def forward(self, x):
                return F.linear(x, self.weight)

        linear_input = torch.rand(8, 5)
        linear_weight = torch.rand(10, 5)

        class LinearModule(torch.nn.Module):
            def __init__(self):
                super().__init__()
                self.linear = torch.nn.Linear(5, 10)

            def forward(self, x):
                return self.linear(x)

        linear_module_input = torch.rand(8, 5)

        # is_dynamic, ModuleClass, module_constructor_inputs,
        # inputs, quantized_node, weight_prepack_node
        tests = [
            (
                False,
                FunctionalConv1d,
                (conv1d_weight,),
                (conv1d_input,),
                ns.call_function(torch.nn.functional.conv1d if is_reference else torch.ops.quantized.conv1d) ,
                ns.call_function(torch.ops.quantized.conv1d_prepack),
            ),
            (
                False,
                FunctionalConv2d,
                (conv2d_weight,),
                (conv2d_input,),
                ns.call_function(torch.nn.functional.conv2d if is_reference else torch.ops.quantized.conv2d),
                ns.call_function(torch.ops.quantized.conv2d_prepack),
            ),
            (
                False,
                FunctionalConv3d,
                (conv3d_weight,),
                (conv3d_input,),
                ns.call_function(torch.nn.functional.conv3d if is_reference else torch.ops.quantized.conv3d),
                ns.call_function(torch.ops.quantized.conv3d_prepack),
            ),
            (
                False,
                Conv1d,
                conv1d_module_args,
                (conv1d_input,),
                ns.call_module(nnqr.Conv1d if is_reference else nnq.Conv1d),
                None
            ),
            (
                False,
                Conv2d,
                conv2d_module_args,
                (conv2d_input,),
                ns.call_module(nnqr.Conv2d if is_reference else nnq.Conv2d),
                None
            ),
            (
                False,
                Conv3d,
                conv3d_module_args,
                (conv3d_input,),
                ns.call_module(nnqr.Conv3d if is_reference else nnq.Conv3d),
                None
            ),
            (
                True,
                Linear,
                (linear_weight,),
                (linear_input,),
                None if is_reference else ns.call_function(torch.ops.quantized.linear_dynamic),
                ns.call_function(torch.ops.quantized.linear_prepack),
            ),
            (
                False,
                Linear,
                (linear_weight,),
                (linear_input,),
                ns.call_function(torch.nn.functional.linear if is_reference else torch.ops.quantized.linear),
                ns.call_function(torch.ops.quantized.linear_prepack),
            ),
            (
                True,
                LinearModule,
                (),
                (linear_module_input,),
                ns.call_module(nnqr.Linear) if is_reference else ns.call_module(nnqd.Linear),
                None,
            ),
            (
                False,
                LinearModule,
                (),
                (linear_module_input,),
                ns.call_module(nnqr.Linear if is_reference else nnq.Linear),
                None,
            ),
        ]
        return tests

    @skipIfNoFBGEMM
    def test_conv_linear_not_reference(self):
        """ Test quantizing conv and linear
        """
        tests = self._get_conv_linear_test_cases(is_reference=False)
        for (is_dynamic, ModuleClass, module_constructor_inputs,
             inputs, quantized_node, weight_prepack_node) in tests:
            quant_type = QuantType.DYNAMIC if is_dynamic else QuantType.STATIC
            node_occurrence = dict()
            if weight_prepack_node:
                node_occurrence[weight_prepack_node] = 0
            self.checkGraphModeFxOp(
                ModuleClass(*module_constructor_inputs),
                inputs, quant_type,
                expected_node=quantized_node,
                expected_node_occurrence=node_occurrence,
                is_reference=False)

    @skipIfNoFBGEMM
    def test_conv_linear_reference(self):
        """ Test quantizing functional conv and linear with reference option
        """
        tests = self._get_conv_linear_test_cases(is_reference=True)

        def _get_keys(prefix, is_dynamic):
            all_keys = [prefix + "." + k for k in ["weight_qscheme", "weight_dtype"]]
            if not is_dynamic:
                all_keys.extend([prefix + "." + k for k in ["weight_scale", "weight_zero_point"]])
            return all_keys

        for (is_dynamic, ModuleClass, module_constructor_inputs,
             inputs, quantized_node, weight_prepack_node) in tests:
            quant_type = QuantType.DYNAMIC if is_dynamic else QuantType.STATIC
            node_occurrence = dict()
            if weight_prepack_node:
                node_occurrence[weight_prepack_node] = 0
            result_dict = self.checkGraphModeFxOp(
                ModuleClass(*module_constructor_inputs),
                inputs, quant_type,
                expected_node=quantized_node,
                expected_node_occurrence=node_occurrence,
                is_reference=True)
            qr = result_dict["quantized_reference"]

            def checkWeightQParams(model):
                for module_name in ("conv",):
                    if hasattr(model, module_name):
                        self.assertTrue(hasattr(qr.get_submodule(module_name), "weight_qscheme"))
                        self.assertTrue(hasattr(qr.get_submodule(module_name), "weight_scale"))
                        self.assertTrue(hasattr(qr.get_submodule(module_name), "weight_zero_point"))
                        self.assertTrue("Reference" in qr.get_submodule(module_name)._get_name())
                for module_name in ("linear",):
                    if hasattr(model, module_name):
                        self.assertTrue(hasattr(qr.get_submodule(module_name), "weight_qscheme"))
                        self.assertTrue(hasattr(qr.get_submodule(module_name), "weight_scale"))
                        self.assertTrue(hasattr(qr.get_submodule(module_name), "weight_zero_point"))
                        self.assertTrue("Reference" in qr.get_submodule(module_name)._get_name())

            def checkSerDeser(model, is_dynamic):
<<<<<<< HEAD
                for module_name in ("linear", "conv"):
=======
                for module_name in ("conv",):
>>>>>>> f4496528
                    if hasattr(model, module_name):
                        # make sure seralization works
                        state_dict = copy.deepcopy(model.state_dict())
                        all_keys = _get_keys(module_name, is_dynamic)
                        for key in all_keys:
                            self.assertTrue(key in state_dict)
                        # check load_state_dict restores states
                        module = getattr(model, module_name)
                        prev_scale = module.weight_scale
                        module.weight_scale = None
                        model.load_state_dict(state_dict)
<<<<<<< HEAD
=======
                        self.assertTrue(torch.equal(prev_scale, module._weight_qparams["scale"]))
                for module_name in ("linear",):
                    if hasattr(model, module_name):
                        # make sure seralization works
                        state_dict = copy.deepcopy(model.state_dict())
                        all_keys = _get_keys(module_name, is_dynamic)
                        for key in all_keys:
                            self.assertTrue(key in state_dict)
                        # check load_state_dict restores states
                        module = getattr(model, module_name)
                        prev_scale = module.weight_scale
                        module.weight_scale = None
                        model.load_state_dict(state_dict)
>>>>>>> f4496528
                        module = getattr(model, module_name)
                        self.assertTrue(torch.equal(prev_scale, module.weight_scale))


            checkWeightQParams(qr)
            qr = copy.deepcopy(qr)
            # make sure the qparams are preserved after copy
            checkWeightQParams(qr)

            checkSerDeser(qr, is_dynamic)

    @skipIfNoFBGEMM
    def test_dynamic_quant_weight_observer(self):
        ''' Test that weight observer is run in convert step
        '''

        class M(torch.nn.Module):
            def __init__(self, weight):
                super().__init__()
                self.weight = torch.nn.Parameter(weight)

            def forward(self, x):
                return F.linear(x, self.weight)

        m = M(torch.rand(1, 1)).eval()
        qconfig = default_dynamic_qconfig
        qconfig_dict = {'': qconfig}
        prepared = prepare_fx(m, qconfig_dict)
        quantized = convert_fx(prepared, is_reference=True)
        qparams = (quantized._input_scale_0, quantized._input_zero_point_0)
        weight_obs = qconfig.weight()
        weight_obs(quantized.weight)
        # Get the actual value to avoid tensor size mismatch error, torch.Size([]) vs torch.Size([1])
        ref_qparams = (weight_obs.calculate_qparams()[0].item(), weight_obs.calculate_qparams()[1].item())
        self.assertEqual(qparams, ref_qparams)

    def test_conv_bn_relu(self):
        convs = {
            1: nn.Conv1d,
            2: nn.Conv2d,
            3: nn.Conv3d,
        }
        bns = {
            1: nn.BatchNorm1d,
            2: nn.BatchNorm2d,
            3: nn.BatchNorm3d,
        }
        quantized_convs = {
            1: nnq.Conv1d,
            2: nnq.Conv2d,
            3: nnq.Conv3d,
        }
        quantized_conv_relus = {
            1: nniq.ConvReLU1d,
            2: nniq.ConvReLU2d,
            3: nniq.ConvReLU3d,
        }

        class M(torch.nn.Module):
            def __init__(self, dim, has_relu):
                super().__init__()
                self.conv = convs[dim](3, 3, 3)
                self.bn = bns[dim](3)
                self.relu = nn.ReLU() if has_relu else nn.Identity()
                self.has_relu = has_relu
                self.quant = QuantStub()
                self.dequant = DeQuantStub()

            def forward(self, x):
                x = self.quant(x)
                x = self.conv(x)
                x = self.bn(x)
                if self.has_relu:
                    x = self.relu(x)
                x = self.dequant(x)
                return x

        # TODO: add 1d support
        options = itertools.product([2, 3], [True, False], self.static_quant_types)
        for dim, has_relu, quant_type in options:
            expected_node = ns.call_module(
                quantized_conv_relus[dim] if has_relu
                else quantized_convs[dim])
            m = M(dim, has_relu)
            m_eager = copy.deepcopy(m)
            result_dict = self.checkGraphModeFxOp(
                m,
                self.img_data_dict[dim],
                quant_type,
                expected_node=expected_node,
            )
            result = result_dict["result"]

            # check numerics
            qengine = torch.backends.quantized.engine
            if quant_type == QuantType.STATIC:
                m_eager.eval()
                qconfig = get_default_qconfig(qengine)
                prepare_fn = prepare
            else:
                m_eager.train()
                qconfig = get_default_qat_qconfig(qengine)
                prepare_fn = prepare_qat

            fuse_list = ["conv", "bn"]
            if has_relu:
                fuse_list.append("relu")
            fuse_modules(m_eager, fuse_list, inplace=True)
            m_eager.qconfig = qconfig
            m_eager = prepare_fn(m_eager)
            m_eager(*self.img_data_dict[dim][0])
            m_eager = convert(m_eager)
            result_eager = m_eager(*self.img_data_dict[dim][0])
            self.assertEqual(result, result_eager)


    @skipIfNoFBGEMM
    def test_dynamic_quant_fp16(self):
        class Linear(torch.nn.Module):
            def __init__(self, weight):
                super().__init__()
                self.weight = torch.nn.Parameter(weight)

            def forward(self, x):
                return F.linear(x, self.weight)

        linear_input = torch.rand(8, 5)
        linear_weight = torch.rand(10, 5)

        class LinearModule(torch.nn.Module):
            def __init__(self):
                super().__init__()
                self.linear = torch.nn.Linear(5, 10)

            def forward(self, x):
                return self.linear(x)

        linear_module_input = torch.rand(8, 5)

        tests = [
            (Linear, (linear_weight,), (linear_input,),
             ns.call_function(torch.ops.quantized.linear_dynamic_fp16),
             ns.call_function(torch.ops.quantized.linear_prepack_fp16)),
            (LinearModule, (), (linear_module_input,),
             ns.call_module(nnqd.Linear),
             None),
        ]
        for (ModuleClass, module_constructor_inputs,
             inputs, quantized_node, weight_prepack_node) in tests:
            for is_reference in [True, False]:
                node_occurrence = dict()
                if weight_prepack_node:
                    node_occurrence[weight_prepack_node] = 0
                m = ModuleClass(*module_constructor_inputs).eval()
                qconfig_dict = {"": float16_dynamic_qconfig}
                m = prepare_fx(m, qconfig_dict)
                m = convert_fx(m, is_reference=is_reference)
                self.checkGraphModuleNodes(m, expected_node_occurrence=node_occurrence)



    @unittest.skipIf(not TEST_MULTIGPU, "multi-GPU not supported")
    @unittest.skipIf(not TEST_CUDA, "CUDA unavailable")
    @override_qengines
    def test_qat_prepare_device_affinity(self):
        """
        Tests that FX QAT prepare pass respects device affinity
        """
        class Model(nn.Module):

            def __init__(self):
                super(Model, self).__init__()
                self.conv = nn.Conv2d(1, 1, 1)
                self.bn = nn.BatchNorm2d(1)
                self.relu = nn.ReLU()

            def forward(self, x):
                x = self.conv(x)
                x = self.bn(x)
                x = self.relu(x)
                return x

        model = Model()
        qengine = torch.backends.quantized.engine
        qconfig_dict = {'': torch.quantization.get_default_qat_qconfig(qengine)}
        device = torch.device('cuda:0')
        model.to(device)

        # QAT prepare
        model = prepare_qat_fx(model, qconfig_dict)

        # ensure that running an input on CUDA works without any needed changes
        input = torch.randn(4, 1, 4, 4, device=device)
        model(input)

        # ensure all buffers and parameters are on the device we expect
        model_devices = {p.device for p in model.parameters()} | \
            {p.device for p in model.buffers()}
        self.assertEqual(len(model_devices), 1)
        model_device = next(iter(model_devices))
        self.assertEqual(model_device, device)

    @skipIfNoFBGEMM
    def test_dict_output(self):
        """ Make sure quantization runs for models with dictionary output
        """
        class M(torch.nn.Module):
            def __init__(self):
                super().__init__()
                self.conv = torch.nn.Conv2d(1, 1, 1)

            def forward(self, x):
                return {"output": self.conv(x["input"])}

        dict_input = {"input": torch.randn(1, 1, 1, 1)}
        m = M().eval()
        qconfig_dict = {"": default_qconfig}
        m = prepare_fx(m, qconfig_dict)
        m(dict_input)
        m = convert_fx(m)
        m(dict_input)

    @override_qengines
    def test_attention(self):
        """ Make sure quantization runs for a corner case in attention module
        """
        class M(torch.nn.Module):
            def __init__(self):
                super().__init__()
                self.conv = torch.nn.Conv2d(1, 1, 1)

            def forward(self, x):
                x = self.conv(x)
                q, k, v = x.chunk(3, dim=0)
                q = q.contiguous().view(-1, 1).transpose(0, 1)
                k = k.contiguous().view(-1, 1).transpose(0, 1)
                v = v.contiguous().view(-1, 1).transpose(0, 1)
                torch._assert(
                    k.size(1) == 1, "key size should be equal to 1"
                )
                r = torch.mm(k, v)
                return q * k + r

        tensor_input = torch.randn(3, 1, 1, 1)
        m = M().eval()
        qconfig_dict = {
            "": None,
            "object_type": [
                (nn.Conv2d, default_qconfig),
            ]
        }
        # make sure it runs
        m = prepare_fx(m, qconfig_dict)
        m(tensor_input)
        m = convert_fx(m)
        m(tensor_input)

    def _test_standalone_module(
            self,
            interface_config,
            prepare_count_check,
            standalone_prepare_count_check,
            convert_count_check,
            standalone_convert_count_check):
        """ Test standalone module with different quantized input/quantized output
        configurations
        """
        class StandaloneModule(torch.nn.Module):
            def __init__(self):
                super().__init__()
                self.conv = torch.nn.Conv2d(1, 1, 1)

            def forward(self, x):
                return self.conv(x)

        class M(torch.nn.Module):
            def __init__(self):
                super().__init__()
                self.conv = torch.nn.Conv2d(1, 1, 1)
                self.standalone = StandaloneModule()

            def forward(self, x):
                x = self.conv(x)
                x = self.standalone(x)
                return x

        class RefM(torch.nn.Module):
            def __init__(self):
                super().__init__()
                self.conv1 = torch.nn.Conv2d(1, 1, 1)
                self.conv2 = torch.nn.Conv2d(1, 1, 1)

            def forward(self, x):
                x = self.conv1(x)
                x = self.conv2(x)
                return x

        data = torch.randn(1, 1, 1, 1)
        # instantiate M and RefM and align the parameters
        original_m = M().eval()
        original_ref_m = RefM().eval()
        original_ref_m.conv1.weight = torch.nn.Parameter(original_m.conv.weight.detach())
        original_ref_m.conv1.bias = torch.nn.Parameter(original_m.conv.bias.detach())
        original_ref_m.conv2.weight = torch.nn.Parameter(original_m.standalone.conv.weight.detach())
        original_ref_m.conv2.bias = torch.nn.Parameter(original_m.standalone.conv.bias.detach())

        for is_name in [True, False]:
            if is_name:
                prepare_config = {
                    "standalone_module_name": [("standalone", None, interface_config)]
                }
            else:
                prepare_config = {
                    "standalone_module_class": [(StandaloneModule, None, interface_config)]
                }

            original_m_copy = copy.deepcopy(original_m)
            original_ref_m_copy = copy.deepcopy(original_ref_m)

            qconfig_dict = {"": default_qconfig}
            # check prepared model
            m = prepare_fx(
                original_m_copy, qconfig_dict, prepare_custom_config_dict=prepare_config)
            # calibration
            m(data)
            self.checkGraphModuleNodes(m, expected_node_occurrence=prepare_count_check)
            self.checkGraphModuleNodes(m.standalone, expected_node_occurrence=standalone_prepare_count_check)

            # check converted/quantized model
            m = convert_fx(m)
            self.checkGraphModuleNodes(m, expected_node_occurrence=convert_count_check)
            self.checkGraphModuleNodes(m.standalone, expected_node_occurrence=standalone_convert_count_check)
            res = m(data)

            # quantize the reference model
            ref_m = prepare_fx(original_ref_m_copy, qconfig_dict)
            ref_m(data)
            ref_m = convert_fx(ref_m)
            ref_res = ref_m(data)
            self.assertEqual(res, ref_res)

    def test_standalone_module_float_interface(self):
        float_interface_config = {
            "input_quantized_idxs": [],  # float input
            "output_quantized_idxs": [],  # float output
        }
        interface_config = float_interface_config
        # input and output of first conv, observer for standalone module
        # will be inserted in the standalone module itself
        prepare_count_check = {
            ns.call_module(torch.quantization.MinMaxObserver): 2
        }
        # for input and output of conv in the standalone module
        standalone_prepare_count_check = {
            ns.call_module(torch.quantization.MinMaxObserver): 2
        }
        convert_count_check = {
            ns.call_function(torch.quantize_per_tensor) : 1,
            ns.call_module(nnq.Conv2d) : 1,
            ns.call_method("dequantize") : 1,
        }
        standalone_convert_count_check = {
            # standalone module will take float as input and output
            # so we'll see quantize and dequantize in the modoule
            ns.call_function(torch.quantize_per_tensor) : 1,
            ns.call_module(nnq.Conv2d): 1,
            ns.call_method("dequantize") : 1,
        }
        self._test_standalone_module(
            interface_config,
            prepare_count_check,
            standalone_prepare_count_check,
            convert_count_check,
            standalone_convert_count_check)

    def test_standalone_module_quantized_interface(self):
        quantized_interface_config = {
            "input_quantized_idxs": [0],  # quantized input
            "output_quantized_idxs": [0],  # quantized output
        }
        interface_config = quantized_interface_config
        # observer for input and output of first conv
        prepare_count_check = {
            ns.call_module(torch.quantization.MinMaxObserver): 2
        }
        # for output of conv in the standalone module
        standalone_prepare_count_check = {
            ns.call_module(torch.quantization.MinMaxObserver): 1
        }
        convert_count_check = {
            # quantizing input for conv
            ns.call_function(torch.quantize_per_tensor) : 1,
            ns.call_module(nnq.Conv2d) : 1,
            # dequantizing output of standalone module
            ns.call_method("dequantize") : 1,
        }
        standalone_convert_count_check = {
            # quantization of input happens in parent module
            # quantization of output happens in the quantized conv module
            ns.call_function(torch.quantize_per_tensor) : 0,
            ns.call_module(nnq.Conv2d): 1,
            # dequantization for output happens in parent module
            ns.call_method("dequantize") : 0,
        }
        self._test_standalone_module(
            interface_config,
            prepare_count_check,
            standalone_prepare_count_check,
            convert_count_check,
            standalone_convert_count_check)

    @skipIfNoFBGEMM
    def test_qconfig_none(self):
        class M(torch.nn.Module):
            def __init__(self):
                super(M, self).__init__()
                self.conv1 = nn.Conv2d(1, 1, 1)
                self.conv2 = nn.Conv2d(1, 1, 1)

            def forward(self, x):
                x = self.conv1(x)
                x = self.conv2(x)
                return x

        m = M().eval()
        qconfig_dict = {"": default_qconfig,
                        "module_name": [("conv2", None)]}
        m = prepare_fx(m, qconfig_dict)
        data = torch.randn(1, 1, 1, 1)
        m(data)
        m = convert_fx(m)
        m(data)
        # first conv is quantized, second conv is not quantized
        node_list = [
            ns.call_function(torch.quantize_per_tensor),
            ns.call_module(nnq.Conv2d),
            ns.call_method("dequantize"),
            ns.call_module(nn.Conv2d),
        ]
        self.checkGraphModuleNodes(m, expected_node_list=node_list)

    def test_qconfig_module_type(self):
        class M(torch.nn.Module):
            def __init__(self):
                super(M, self).__init__()
                self.conv1 = nn.Conv2d(1, 1, 1)
                self.conv2 = nn.Conv2d(1, 1, 1)

            def forward(self, x):
                x = self.conv1(x)
                x = self.conv2(x)
                return x

        m = M().eval()
        qconfig_dict = {"object_type": [(torch.nn.Conv2d, default_qconfig)]}
        m = prepare_fx(m, qconfig_dict)
        data = torch.randn(1, 1, 1, 1)
        m(data)
        m = convert_fx(m)
        m(data)
        # first conv is quantized, second conv is not quantized
        node_list = [
            ns.call_function(torch.quantize_per_tensor),
            ns.call_module(nnq.Conv2d),
            ns.call_module(nnq.Conv2d),
            ns.call_method("dequantize"),
        ]
        self.checkGraphModuleNodes(m, expected_node_list=node_list)

    def test_qconfig_qat_module_type(self):
        class LinearRelu(nn.Sequential):
            def __init__(self):
                super().__init__(
                    nn.Linear(5, 5),
                    nn.ReLU(),
                )

        class M(torch.nn.Module):
            def __init__(self):
                super().__init__()
                self.lin_relu = LinearRelu()
                self.linear = nn.Linear(5, 5)

            def forward(self, x):
                x = self.lin_relu(x)
                x = self.linear(x)
                return x

        model = M().train()

        qconfig_dict = {
            "": None,
            "object_type": [
                (torch.nn.Linear, default_qat_qconfig),
                (torch.nn.ReLU, default_qat_qconfig),
            ],
        }
        m = prepare_qat_fx(model, qconfig_dict)
        m(torch.rand(5, 5))
        m = convert_fx(m)
        m(torch.rand(5, 5))
        node_list = [
            ns.call_function(torch.quantize_per_tensor),
            ns.call_module(nniq.LinearReLU),
            ns.call_module(nnq.Linear),
            ns.call_method("dequantize"),
        ]
        self.checkGraphModuleNodes(m, expected_node_list=node_list)

    def test_qconfig_function(self):
        class M(torch.nn.Module):
            def __init__(self):
                super(M, self).__init__()

            def forward(self, x, y):
                return x + y

        m = M().eval()
        qconfig_dict = {"object_type": [(operator.add, default_qconfig)]}
        m = prepare_fx(m, qconfig_dict)
        data = torch.randn(1, 1, 1, 1)
        m(data, data)
        m = convert_fx(m)
        m(data, data)
        # first conv is quantized, second conv is not quantized
        node_list = [
            ns.call_function(torch.quantize_per_tensor),
            ns.call_function(torch.ops.quantized.add),
            ns.call_method("dequantize"),
        ]
        self.checkGraphModuleNodes(m, expected_node_list=node_list)

    def test_qconfig_module_name_regex(self):
        class M(torch.nn.Module):
            def __init__(self):
                super(M, self).__init__()
                self.conv1 = nn.Conv2d(1, 1, 1)
                self.conv2 = nn.Conv2d(1, 1, 1)

            def forward(self, x):
                x = self.conv1(x)
                x = self.conv2(x)
                return x

        m = M().eval()
        qconfig_dict = {"module_name_regex": [("conv*", default_qconfig)]}
        m = prepare_fx(m, qconfig_dict)
        data = torch.randn(1, 1, 1, 1)
        m(data)
        m = convert_fx(m)
        m(data)
        # first conv is quantized, second conv is not quantized
        node_list = [
            ns.call_function(torch.quantize_per_tensor),
            ns.call_module(nnq.Conv2d),
            ns.call_module(nnq.Conv2d),
            ns.call_method("dequantize"),
        ]
        self.checkGraphModuleNodes(m, expected_node_list=node_list)

    def test_qconfig_precedence(self):
        for device in get_supported_device_types():
            class M(torch.nn.Module):
                def __init__(self):
                    super(M, self).__init__()
                    self.linear = nn.Linear(1, 1)
                    self.conv = nn.Conv2d(1, 1, 1)
                    self.module_conv1 = nn.Conv2d(1, 1, 1)
                    self.module_conv2 = nn.Conv2d(1, 1, 1)

                def forward(self, x):
                    # global
                    x = self.linear(x)
                    # global + object_type --> object_type
                    x = self.conv(x)
                    # global + object_type + module_name_regex --> module_name_regex
                    x = self.module_conv1(x)
                    # global + object_type + module_name_regex + module_name --> module_name
                    x = self.module_conv2(x)
                    return x

            m = M().to(device).eval()

            global_qconfig = default_qconfig
            object_type_qconfig = default_dynamic_qconfig
            module_name_regex_qconfig = float16_dynamic_qconfig
            module_name_qconfig = default_qat_qconfig
            qconfig_dict = {
                "": global_qconfig,
                "object_type": [(nn.Conv2d, object_type_qconfig)],
                "module_name_regex": [("module_conv*", module_name_regex_qconfig)],
                "module_name": [("module_conv2", module_name_qconfig)]}
            m_prep = prepare_fx(m, qconfig_dict)
            self.assertEqual(m_prep.linear.qconfig.activation.p.func, global_qconfig.activation.p.func)
            self.assertEqual(m_prep.linear.qconfig.weight.p.func, global_qconfig.weight.p.func)
            self.assertEqual(m_prep.conv.qconfig.activation.p.func, object_type_qconfig.activation.p.func)
            self.assertEqual(m_prep.conv.qconfig.weight.p.func, object_type_qconfig.weight.p.func)
            self.assertEqual(m_prep.module_conv1.qconfig.activation.p.func, module_name_regex_qconfig.activation.p.func)
            self.assertEqual(m_prep.module_conv1.qconfig.weight.p.func, module_name_regex_qconfig.weight.p.func)
            self.assertEqual(m_prep.module_conv2.qconfig.activation.p.func, module_name_qconfig.activation.p.func)
            self.assertEqual(m_prep.module_conv2.qconfig.weight.p.func, module_name_qconfig.weight.p.func)

    def test_qconfig_module_name_object_type_order(self):
        class M1(torch.nn.Module):
            def __init__(self):
                super().__init__()
                self.fc1 = nn.Linear(1, 1)
                self.fc2 = nn.Linear(1, 1)

            def forward(self, x):
                x = self.fc1(x)
                x = self.fc2(x)
                x = torch.add(x, x)
                x = torch.add(x, x)
                return x

        class M2(torch.nn.Module):
            def __init__(self):
                super().__init__()
                self.fc1 = nn.Linear(1, 1)
                self.fc2 = nn.Linear(1, 1)
                self.m1 = M1()

            def forward(self, x):
                x = self.fc1(x)
                x = self.fc2(x)
                x = torch.add(x, x)
                x = torch.add(x, x)
                x = self.m1(x)
                return x

        class M3(torch.nn.Module):
            def __init__(self):
                super().__init__()
                self.fc1 = nn.Linear(1, 1)
                self.fc2 = nn.Linear(1, 1)
                self.m2 = M2()

            def forward(self, x):
                x = self.fc1(x)
                x = self.fc2(x)
                x = torch.add(x, x)
                x = torch.add(x, x)
                x = self.m2(x)
                return x

        m = M3().eval()
        qconfig_dict = {
            "module_name_object_type_order": [
                # test various FQNs: global, single child, multiple children
                ("", nn.Linear, 0, torch.quantization.default_qconfig),
                ("", torch.add, 0, torch.quantization.default_qconfig),
                ("m2", nn.Linear, 1, torch.quantization.default_qconfig),
                ("m2", torch.add, 1, torch.quantization.default_qconfig),
                ("m2.m1", nn.Linear, 0, torch.quantization.default_qconfig),
                ("m2.m1", torch.add, 0, torch.quantization.default_qconfig),
            ],
        }
        m = prepare_fx(m, qconfig_dict)
        data = torch.randn(1, 1, 1, 1)
        m(data)
        m = convert_fx(m)
        m(data)

        node_list = [
            # m3
            ns.call_function(torch.quantize_per_tensor),
            ns.call_module(nnq.Linear),
            ns.call_method("dequantize"),
            ns.call_module(nn.Linear),
            ns.call_function(torch.quantize_per_tensor),
            ns.call_function(torch.ops.quantized.add),
            ns.call_method("dequantize"),
            ns.call_function(torch.add),
            # m2
            ns.call_module(nn.Linear),
            ns.call_function(torch.quantize_per_tensor),
            ns.call_module(nnq.Linear),
            ns.call_method("dequantize"),
            ns.call_function(torch.add),
            ns.call_function(torch.quantize_per_tensor),
            ns.call_function(torch.ops.quantized.add),
            # m1
            ns.call_module(nnq.Linear),
            ns.call_method("dequantize"),
            ns.call_module(nn.Linear),
            ns.call_function(torch.quantize_per_tensor),
            ns.call_function(torch.ops.quantized.add),
            ns.call_method("dequantize"),
            ns.call_function(torch.add),
        ]
        self.checkGraphModuleNodes(m, expected_node_list=node_list)

        # test that function order overrides global qconfig
        class M4(torch.nn.Module):
            def __init__(self):
                super().__init__()
                self.fc1 = nn.Linear(1, 1)
                self.fc2 = nn.Linear(1, 1)

            def forward(self, x):
                x = self.fc1(x)
                x = self.fc2(x)
                x = torch.add(x, x)
                x = torch.add(x, x)
                return x

        m = M4().eval()
        qconfig_dict = {
            "": torch.quantization.default_qconfig,
            "module_name_object_type_order": [
                ("", nn.Linear, 1, None),
                ("", torch.add, 1, None),
            ],
        }
        m = prepare_fx(m, qconfig_dict)
        data = torch.randn(1, 1, 1, 1)
        m(data)
        m = convert_fx(m)
        m(data)

        node_list = [
            ns.call_function(torch.quantize_per_tensor),
            ns.call_module(nnq.Linear),
            ns.call_method("dequantize"),
            ns.call_module(nn.Linear),
            ns.call_function(torch.quantize_per_tensor),
            ns.call_function(torch.ops.quantized.add),
            ns.call_method("dequantize"),
            ns.call_function(torch.add),
        ]
        self.checkGraphModuleNodes(m, expected_node_list=node_list)


    def test_qconfig_dict_validity(self):
        r"""
        Verifies that if a user passes an invalid key or makes a typo when
        constructing a qconfig_dict, an error will be thrown and users will be
        notified of what keys are supported.
        """
        m = ConvModel().eval()
        qconfig_dict = {"object_typo": [(torch.nn.Conv2d, default_qconfig)]}

        with self.assertRaises(ValueError) as context:
            m = prepare_fx(m, qconfig_dict)
        self.assertTrue(
            'Expected qconfig_dict to have the following keys:' in str(context.exception)
        )
        self.assertTrue('But found \'object_typo\' instead.' in str(context.exception))

    def test_prepare_custom_config_dict_validity(self):
        r"""
        Verifies that if a user passes an invalid key or makes a typo when
        constructing a prepare_custom_config_dict, an error will be thrown and
        users will be notified of what keys are supported.
        """
        m = ConvModel().eval()
        qconfig_dict = {"object_type": [(torch.nn.Conv2d, default_qconfig)]}
        prepare_custom_config_dict = {"typo": None}

        with self.assertRaises(ValueError) as context:
            m = prepare_fx(m, qconfig_dict, prepare_custom_config_dict)
        self.assertTrue(
            'Expected prepare_custom_config_dict to have the following keys:'
            in str(context.exception)
        )
        self.assertTrue('But found \'typo\' instead.' in str(context.exception))

    def test_convert_custom_config_dict_validity(self):
        r"""
        Verifies that if a user passes an invalid key or makes a typo when
        constructing a convert_custom_config_dict, an error will be thrown and
        users will be notified of what keys are supported.
        """
        m = ConvModel().eval()
        qconfig_dict = {"module_name_regex": [("conv*", default_qconfig)]}
        m = prepare_fx(m, qconfig_dict)
        convert_custom_config_dict = {"typo": None}

        with self.assertRaises(ValueError) as context:
            m = convert_fx(m, convert_custom_config_dict=convert_custom_config_dict)
        self.assertTrue(
            'Expected convert_custom_config_dict to have the following keys:'
            in str(context.exception)
        )
        self.assertTrue('But found \'typo\' instead.' in str(context.exception))

    def test_remove_qconfig(self):
        class M(torch.nn.Module):
            def __init__(self):
                super().__init__()
                self.avg_pool = torch.nn.AvgPool2d(1)

            def forward(self, x):
                return self.avg_pool(x)

        m = M().eval()
        qconfig_dict = {'': default_qconfig}
        m = prepare_fx(m, qconfig_dict)
        data = torch.randn(1, 1, 1, 1)
        m(data)
        m = convert_fx(m)
        m(data)
        for name, module in m.named_modules():
            self.assertFalse(hasattr(module, 'qconfig'),
                             'qconfig is not removed for ' + name)

    def test_return_none(self):
        class M(torch.nn.Module):
            def forward(self, x):
                pass

        m = M().eval()
        qconfig_dict = {'': torch.quantization.default_qconfig}
        m = prepare_fx(m, qconfig_dict)
        m = convert_fx(m)

    def test_default_quant_after_none_qconfig(self):
        """ Make sure default quant is inserted properly"""
        class M(torch.nn.Module):
            def __init__(self):
                super().__init__()
                self.conv1 = torch.nn.Conv2d(1, 1, 1)
                self.conv2 = torch.nn.Conv2d(1, 1, 1)

            def forward(self, x):
                x = self.conv1(x)
                x = x.transpose(1, 2)
                x = self.conv2(x)

        m = M().eval()
        qconfig_dict = {
            "": default_qconfig,
            "module_name": [
                ("conv1", None)
            ]
        }
        m = prepare_fx(m, qconfig_dict)
        m = convert_fx(m)

    def test_qconfig_for_call_method(self):
        class Sub(torch.nn.Module):
            def __init__(self):
                super().__init__()
                self.conv = torch.nn.Conv2d(1, 1, 1)

            def forward(self, x):
                x = x.transpose(2, 3)
                x = self.conv(x)
                return x.transpose(2, 3)

        class M(torch.nn.Module):
            def __init__(self):
                super().__init__()
                self.sub = Sub()
                self.conv1 = torch.nn.Conv2d(1, 1, 1)
                self.conv2 = torch.nn.Conv2d(1, 1, 1)

            def forward(self, x):
                x = self.conv1(x)
                x = self.sub(x)
                x = self.conv2(x)
                return x.transpose(2, 3)

        qconfig_dict1 = {"": default_qconfig, "module_name": [("sub", None)]}
        # since sub is configured to have qconfig None, we should dequantize the output
        # of self.conv1 and quantize the input of self.conv2
        # dequantize after conv2 should happen after transpose since
        # it is configured with default_qconfig
        # nodes in Sub module instance is not quantized
        node_list1 = [
            ns.call_function(torch.quantize_per_tensor),
            ns.call_module(nnq.Conv2d),
            ns.call_method("dequantize"),
            ns.call_method("transpose"),
            ns.call_module(nn.Conv2d),
            ns.call_method("transpose"),
            ns.call_function(torch.quantize_per_tensor),
            ns.call_module(nnq.Conv2d),
            ns.call_method("transpose"),
            ns.call_method("dequantize")
        ]

        qconfig_dict2 = {"": None, "module_name": [("sub", default_qconfig)]}
        # Only nodes in Sub module instance are quantized
        # the first transpose is not quantized because the input is not quantized
        node_list2 = [
            ns.call_module(nn.Conv2d),
            ns.call_function(torch.quantize_per_tensor),
            ns.call_method("transpose"),
            ns.call_module(nnq.Conv2d),
            ns.call_method("transpose"),
            ns.call_method("dequantize"),
            ns.call_module(nn.Conv2d),
            ns.call_method("transpose"),
        ]

        for qconfig_dict, node_list in [
                (qconfig_dict1, node_list1),
                (qconfig_dict2, node_list2)
        ]:
            m = M().eval()
            m = prepare_fx(m, qconfig_dict)
            m(torch.randn(2, 1, 3, 3))
            m = convert_fx(m)
            self.checkGraphModuleNodes(m, expected_node_list=node_list)
            # make sure it runs
            m(torch.randn(2, 1, 3, 3))

    def test_qconfig_for_call_func(self):
        class Linear(torch.nn.Module):
            def __init__(self):
                super().__init__()
                self.w = torch.ones(5, 5)
                self.b = torch.zeros(5)

            def forward(self, x):
                return torch.nn.functional.linear(x, self.w, self.b)

        class M(torch.nn.Module):
            def __init__(self):
                super().__init__()
                self.mods1 = torch.nn.Sequential(
                    Linear(),
                    Linear()
                )
                self.mods2 = Linear()

            def forward(self, x):
                x = self.mods1(x)
                x = self.mods2(x)
                return x

        model = M().eval()
        qconfig_dict = {"": default_qconfig, "module_name": [("mods2", None)]}
        m = prepare_fx(model, qconfig_dict)
        m(torch.rand(5, 5))

        m = convert_fx(m)
        node_list = [
            ns.call_function(torch.quantize_per_tensor),
            ns.call_function(torch.ops.quantized.linear),
            ns.call_function(torch.ops.quantized.linear),
            ns.call_method('dequantize'),
            ns.call_function(torch.nn.functional.linear)
        ]
        self.checkGraphModuleNodes(m, expected_node_list=node_list)
        m(torch.rand(5, 5))

    def test_preserve_attributes(self):
        class M(torch.nn.Module):
            def __init__(self):
                super().__init__()
                self.conv = torch.nn.Conv2d(1, 1, 1)

            def forward(self, x):
                return self.conv(x)

        m = M()
        m.eval()
        m.preserved_attr = 3
        prepare_custom_config_dict = {
            "preserved_attributes": ["preserved_attr"]
        }
        m = prepare_fx(m, {"": default_qconfig}, prepare_custom_config_dict)

        def assertAttrPreserved(m):
            self.assertTrue(hasattr(m, "preserved_attr"))
            self.assertTrue(m.preserved_attr, 3)

        assertAttrPreserved(m)
        convert_custom_config_dict = {
            "preserved_attributes": ["preserved_attr"]
        }
        m = convert_fx(m, convert_custom_config_dict=convert_custom_config_dict)
        assertAttrPreserved(m)

    @skipIfNoFBGEMM
    def test_qat_and_script(self):
        model = LinearModelWithSubmodule().train()
        qengine = torch.backends.quantized.engine
        qconfig_dict = {'': torch.quantization.get_default_qat_qconfig(qengine)}
        model = prepare_qat_fx(model, qconfig_dict)

        # ensure scripting works
        scripted = torch.jit.script(model)
        # run one round to make sure model runs
        x = torch.randn(5, 5)
        scripted(x)
        FileCheck().check_count('FakeQuantize = prim::GetAttr[name="', 4, exactly=True) \
                   .run(scripted.graph)

        # disable fake_quant and observer
        for epoch in range(3):
            if epoch == 1:
                scripted.apply(torch.quantization.disable_observer)
            if epoch == 2:
                scripted.apply(torch.quantization.disable_fake_quant)

        # ensure the fake_quant and observer have been disabled.
        matches = ['.fake_quant_enabled', '.observer_enabled']
        for key, v in scripted.state_dict().items():
            if any(x in key for x in matches):
                self.assertEqual(v, torch.tensor([0], dtype=torch.int64))

        # enable them back
        scripted.apply(torch.quantization.enable_fake_quant)
        scripted.apply(torch.quantization.enable_observer)
        for key, v in scripted.state_dict().items():
            if any(x in key for x in matches):
                self.assertEqual(v, torch.tensor([1], dtype=torch.int64))

    @skipIfNoFBGEMM
    def test_save_observer_state_dict(self):
        orig = LinearModelWithSubmodule().eval()
        model = orig
        qconfig_dict = {'': torch.quantization.get_default_qconfig('fbgemm')}
        model = prepare_fx(model, qconfig_dict)

        # run it through input
        x = torch.randn(5, 5)
        model(x)

        quant = convert_fx(model)

        # save state_dict of model
        obs_dict = torch.quantization.get_observer_state_dict(model)
        b = io.BytesIO()
        torch.save(obs_dict, b)
        b.seek(0)

        # Load the stats into new model
        model_2 = orig
        model_2 = prepare_fx(model_2, qconfig_dict)

        loaded_dict = torch.load(b)
        torch.quantization.load_observer_state_dict(model_2, loaded_dict)

        quant_2 = convert_fx(model_2)

        # Verify that loaded state dict produces same results.
        self.assertEqual(quant(x), quant_2(x))

    @skipIfNoFBGEMM
    def test_custom_module_class(self):
        class CustomModule(torch.nn.Module):
            def __init__(self):
                super().__init__()
                self.linear = torch.nn.Linear(3, 3)

            def forward(self, x):
                return self.linear(x)

        class ObservedCustomModule(torch.nn.Module):
            def __init__(self, linear):
                super().__init__()
                self.linear = linear

            def forward(self, x):
                return self.linear(x)

            @classmethod
            def from_float(cls, float_module):
                assert hasattr(float_module, 'qconfig')
                observed = cls(float_module.linear)
                observed.qconfig = float_module.qconfig
                return observed

        class StaticQuantCustomModule(torch.nn.Module):
            def __init__(self, linear):
                super().__init__()
                self.linear = linear

            def forward(self, x):
                return self.linear(x)

            @classmethod
            def from_observed(cls, observed_module):
                assert hasattr(observed_module, 'qconfig')
                assert hasattr(observed_module, 'activation_post_process')
                observed_module.linear.activation_post_process = \
                    observed_module.activation_post_process
                quantized = cls(nnq.Linear.from_float(observed_module.linear))
                return quantized

        class DynamicQuantCustomModule(torch.nn.Module):
            def __init__(self, linear):
                super().__init__()
                self.linear = linear

            def forward(self, x):
                return self.linear(x)

            @classmethod
            def from_observed(cls, observed_module):
                assert hasattr(observed_module, 'qconfig')
                quantized = cls(nnqd.Linear.from_float(observed_module.linear))
                return quantized

        class M(torch.nn.Module):
            def __init__(self):
                super().__init__()
                self.linear = torch.nn.Linear(3, 3)
                self.custom = CustomModule()

            def forward(self, x):
                x = self.linear(x)
                x = self.custom(x)
                return x

        class RefM(torch.nn.Module):
            def __init__(self):
                super().__init__()
                self.linear1 = torch.nn.Linear(3, 3)
                self.linear2 = torch.nn.Linear(3, 3)

            def forward(self, x):
                x = self.linear1(x)
                x = self.linear2(x)
                return x

        data = torch.randn(3, 3)
        # instantiate M and RefM and align the parameters
        original_m = M().eval()
        original_ref_m = RefM().eval()
        original_ref_m.linear1.weight = torch.nn.Parameter(original_m.linear.weight.detach())
        original_ref_m.linear1.bias = torch.nn.Parameter(original_m.linear.bias.detach())
        original_ref_m.linear2.weight = torch.nn.Parameter(original_m.custom.linear.weight.detach())
        original_ref_m.linear2.bias = torch.nn.Parameter(original_m.custom.linear.bias.detach())

        test_configs = {
            "static": (default_qconfig, StaticQuantCustomModule, 3),
            "dynamic": (default_dynamic_qconfig, DynamicQuantCustomModule, 0)
        }

        for quant_type in [QuantType.STATIC, QuantType.DYNAMIC]:
            key = quant_type_to_str(quant_type)
            qconfig, quantized_module_class, num_observers = test_configs[key]
            qconfig_dict = {"": qconfig}
            if key == "static":
                prepare_custom_config_dict = {
                    "float_to_observed_custom_module_class": {
                        "static": {
                            CustomModule: ObservedCustomModule
                        }
                    }
                }
                convert_custom_config_dict = {
                    "observed_to_quantized_custom_module_class": {
                        "static": {
                            ObservedCustomModule: quantized_module_class
                        }
                    }
                }
            else:
                prepare_custom_config_dict = {
                    "non_traceable_module_class": [
                        CustomModule
                    ]
                }
                convert_custom_config_dict = {
                    "observed_to_quantized_custom_module_class": {
                        "dynamic": {
                            CustomModule: quantized_module_class
                        }
                    }
                }

            # check prepared model
            m = prepare_fx(
                original_m,
                qconfig_dict,
                prepare_custom_config_dict=prepare_custom_config_dict)
            # calibration
            m(data)
            # all activation observers are inserted in the top level module
            count_check = {
                ns.call_module(torch.quantization.MinMaxObserver): num_observers
            }
            self.checkGraphModuleNodes(m, expected_node_occurrence=count_check)

            # check converted/quantized model
            m = convert_fx(
                m,
                convert_custom_config_dict=convert_custom_config_dict)
            if quant_type == QuantType.STATIC:
                count_check = {
                    ns.call_function(torch.quantize_per_tensor) : 1,
                    ns.call_module(nnq.Linear) : 1,
                    ns.call_method('dequantize') : 1,
                }
                self.checkGraphModuleNodes(m, expected_node_occurrence=count_check)
            self.assertEqual(type(m.custom), quantized_module_class)
            res = m(data)

            # quantize the reference model
            ref_m = prepare_fx(original_ref_m, qconfig_dict)
            ref_m(data)
            ref_m = convert_fx(ref_m)
            ref_res = ref_m(data)
            self.assertEqual(res, ref_res)

    @skipIfNoFBGEMM
    def test_non_traceable_module(self):
        class NonTraceable(torch.nn.Module):
            def __init__(self):
                super().__init__()

            def forward(self, x):
                for k in x.keys():
                    print(x[k])
                return x

        class NonTraceable2(torch.nn.Module):
            def __init__(self):
                super().__init__()

            def forward(self, x):
                # data dependent control flow is not traceable
                for i in x:
                    print(i)
                return x

        class M(torch.nn.Module):
            def __init__(self):
                super().__init__()
                self.m1 = NonTraceable()
                self.m2 = NonTraceable2()

            def forward(self, x):
                x = self.m1(x)
                x = self.m2(x)
                return x

        m = M().eval()
        qconfig_dict = {"": default_qconfig}
        prepare_custom_config_dict = {
            "non_traceable_module_name": [
                "m1"
            ],
            "non_traceable_module_class": [
                NonTraceable2
            ]
        }
        m = prepare_fx(
            m, qconfig_dict,
            prepare_custom_config_dict=prepare_custom_config_dict)

        node_occurrence = {
            ns.call_module(NonTraceable) : 1,
            ns.call_module(NonTraceable2) : 1,
        }
        # make sure these modules are not traced
        self.checkGraphModuleNodes(m, expected_node_occurrence=node_occurrence)

    def test_prepared_model_deepcopy(self):
        """Ensures that copy.deepcopy works correctly on a prepared model.
        """
        class M(torch.nn.Module):
            def __init__(self):
                super().__init__()
                self.conv = torch.nn.Conv2d(1, 1, 1)
                self._foobar = 'foobar'
                self.foobar2 = 'foobar2'

            def forward(self, x):
                x = self.conv(x)
                return x

        m = M()
        m.eval()
        qconfig_dict = {'': torch.quantization.default_qconfig}
        prepared = prepare_fx(m, qconfig_dict)
        # calibrate
        prepared(torch.randn(4, 1, 4, 4))
        # copy
        prepared_copy = copy.deepcopy(prepared)
        # quantize, should run with no errors
        quantized = convert_fx(prepared_copy)

    def test_dequantize(self):
        r""" Test to make sure dequantize node are placed before
        non-quantizable node
        """
        class M(torch.nn.Module):
            def __init__(self):
                super().__init__()
                self.conv = torch.nn.Conv2d(1, 1, 1)
                self.act = torch.nn.GELU()

            def forward(self, x):
                x = self.conv(x)
                return self.act(x)

        data = torch.rand(5, 1, 3, 3, dtype=torch.float)
        for quant_type in self.static_quant_types:
            node_list = [
                ns.call_module(nnq.Conv2d),
                ns.call_method("dequantize"),
                ns.call_module(nn.GELU),
            ]
            self.checkGraphModeFxOp(
                M().eval(), (data,), quant_type, expected_node_list=node_list)

    def test_sequential(self):
        class M(torch.nn.Module):
            def __init__(self):
                super().__init__()
                self.convs = torch.nn.Sequential(
                    torch.nn.Conv2d(1, 1, 1),
                    torch.nn.Conv2d(1, 1, 1)
                )

            def forward(self, x):
                x = self.convs(x)
                return x

        data = torch.rand(5, 1, 3, 3, dtype=torch.float)
        for quant_type in self.static_quant_types:
            node_list = [
                ns.call_module(nnq.Conv2d),
                ns.call_module(nnq.Conv2d),
            ]
            self.checkGraphModeFxOp(
                M().eval(), (data,), quant_type, expected_node_list=node_list)

    def _test_quantized_inputs_outputs(
            self, prepare_custom_config_dict, prepare_count_check,
            convert_count_check):
        """
        Test the option to have inputs and outputs of the graph quantized
        """
        class M(torch.nn.Module):
            def __init__(self):
                super().__init__()
                self.conv1 = torch.nn.Conv2d(1, 1, 1)
                self.conv2 = torch.nn.Conv2d(1, 1, 1)

            def forward(self, x):
                x = self.conv1(x)
                x = self.conv2(x)
                return x

        # quantized input, quantized output
        m = M()
        qconfig_dict = {'': torch.quantization.default_qconfig}
        m.eval()
        mp = torch.quantization.quantize_fx.prepare_fx(
            m, qconfig_dict,
            prepare_custom_config_dict=prepare_custom_config_dict)
        self.checkGraphModuleNodes(mp, expected_node_occurrence=prepare_count_check)
        mp(torch.randn(1, 1, 4, 4))
        mq = torch.quantization.quantize_fx.convert_fx(mp)
        self.checkGraphModuleNodes(mq, expected_node_occurrence=convert_count_check)

    def test_quantized_input_quantized_output(self):
        prepare_custom_config_dict = {
            'input_quantized_idxs': [0], 'output_quantized_idxs': [0]}
        prepare_count_check = {
            ns.call_module(torch.quantization.MinMaxObserver): 2,
        }
        convert_count_check = {
            ns.call_function(torch.quantize_per_tensor): 0,
            ns.call_method('dequantize'): 0,
        }
        self._test_quantized_inputs_outputs(
            prepare_custom_config_dict, prepare_count_check, convert_count_check)

    def test_fp32_input_quantized_output(self):
        prepare_custom_config_dict = {
            'output_quantized_idxs': [0]}
        prepare_count_check = {
            ns.call_module(torch.quantization.MinMaxObserver): 3,
        }
        convert_count_check = {
            ns.call_function(torch.quantize_per_tensor): 1,
            ns.call_method('dequantize'): 0,
        }
        self._test_quantized_inputs_outputs(
            prepare_custom_config_dict, prepare_count_check, convert_count_check)

    def test_quantized_input_fp32_output(self):
        prepare_custom_config_dict = {
            'input_quantized_idxs': [0]}
        prepare_count_check = {
            ns.call_module(torch.quantization.MinMaxObserver): 2,
        }
        convert_count_check = {
            ns.call_function(torch.quantize_per_tensor): 0,
            ns.call_method('dequantize'): 1,
        }
        self._test_quantized_inputs_outputs(
            prepare_custom_config_dict, prepare_count_check, convert_count_check)

    def test_fp32_input_fp32_output(self):
        prepare_custom_config_dict = {}
        prepare_count_check = {
            ns.call_module(torch.quantization.MinMaxObserver): 3,
        }
        convert_count_check = {
            ns.call_function(torch.quantize_per_tensor): 1,
            ns.call_method('dequantize'): 1,
        }
        self._test_quantized_inputs_outputs(
            prepare_custom_config_dict, prepare_count_check, convert_count_check)

    @skipIfNoFBGEMM
    def test_convtranspose_per_channel_fails_early(self):
        r"""
        Verifies that attempting to quantize a ConvTranspose module with per-Channel
        weight observers fails in the prepare step, as opposed to the convert step.
        """
        m = torch.nn.Sequential(torch.nn.ConvTranspose2d(1, 1, 1))
        m.eval()
        qconfig_dict = {'': torch.quantization.get_default_qconfig('fbgemm')}
        with self.assertRaises(AssertionError) as context:
            mp = prepare_fx(m, qconfig_dict)
        self.assertTrue(
            str(context.exception) ==
            'Per channel weight observer is not supported yet for ConvTranspose{n}d.')

    @skipIfNoFBGEMM
    def test_qparams_buffers(self):
        class Linear(torch.nn.Module):
            def __init__(self):
                super().__init__()
                self.w = torch.ones(5, 5)
                self.b = torch.zeros(5)

            def forward(self, x):
                return torch.nn.functional.linear(x, self.w, self.b)

        class M(torch.nn.Module):
            def __init__(self):
                super().__init__()
                self.mods1 = torch.nn.Sequential(
                    Linear(),
                    Linear()
                )
                self.mods2 = Linear()

            def forward(self, x):
                x = self.mods1(x)
                x = self.mods2(x)
                return x

        model = M().eval()
        qconfig_dict = {"": default_qconfig}
        m = prepare_fx(model, qconfig_dict)
        m(torch.rand(5, 5))
        m = convert_fx(m)
        keys = m.state_dict().keys()
        quant_scale_count = quant_zero_point = scale_count = zero_point_count = 0
        for k in keys:
            if 'input_scale' in k:
                quant_scale_count = quant_scale_count + 1
            elif 'input_zero_point' in k:
                quant_zero_point = quant_zero_point + 1
            elif 'scale' in k:
                scale_count = scale_count + 1
            elif 'zero_point' in k:
                zero_point_count = zero_point_count + 1

        # Expect each quantized linear op to have a scale and zero point
        self.assertTrue(scale_count == 3, "Expect each quantized linear op to have a scale in state_dict")
        self.assertTrue(zero_point_count == 3, "Expect each quantized linear op to have a zero_point in state_dict")
        # ensure it runs
        m(torch.rand(5, 5))
        # ensure it is scriptable
        scripted = torch.jit.script(m)
        scripted_keys = scripted.state_dict().keys()
        scripted.mods1_0_packed_weight_0 = m.state_dict()["mods1_0_packed_weight_0"]
        non_packed_weight_keys = [key for key in keys if "_packed_weight" not in key]
        self.assertTrue(
            set(scripted_keys) == set(non_packed_weight_keys),
            "Expected the scripted model to preserve the state_dict for non-packed weight attributes")
        for attr_name in [
                "mods1_0_input_scale_0", "mods1_0_input_zero_point_0",
                "mods1_0_scale_0", "mods1_0_zero_point_0",
                "mods1_1_scale_0", "mods1_1_zero_point_0",
                "mods2_scale_0", "mods2_zero_point_0"]:
            self.assertTrue(hasattr(m, attr_name))

    @skipIfNoFBGEMM
    def test_packed_weight_fused_op(self):
        class Linear(torch.nn.Module):
            def __init__(self):
                super().__init__()
                self.w = torch.ones(5, 5)
                self.b = torch.zeros(5)

            def forward(self, x):
                return F.linear(x, self.w, self.b)

        class M(torch.nn.Module):
            def __init__(self):
                super().__init__()
                self.mods1 = torch.nn.Sequential(
                    Linear(),
                    Linear()
                )
                self.mods2 = Linear()
                self.relu = F.relu

            def forward(self, x):
                x = self.mods1(x)
                x = self.mods2(x)
                x = self.relu(x)
                return x

        model = M().eval()
        qconfig_dict = {"": default_qconfig}
        m = prepare_fx(model, qconfig_dict)
        m(torch.rand(5, 5))
        m = convert_fx(m)
        assert hasattr(m, "mods1_0_packed_weight_0")
        assert hasattr(m, "mods1_1_packed_weight_0")
        assert hasattr(m, "mods2_packed_weight_0")

    def test_mul_add_fp16_config(self):
        class Linear(torch.nn.Module):
            def __init__(self):
                super().__init__()
                self.w = torch.ones(5, 5)
                self.b = torch.zeros(5)

            def forward(self, x):
                return torch.nn.functional.linear(x, self.w, self.b)

        class M(torch.nn.Module):
            def __init__(self):
                super().__init__()
                self.mods1 = torch.nn.Sequential(
                    Linear(),
                    Linear()
                )
                self.mods2 = Linear()

            def forward(self, x):
                x = x * 5
                x = x + 5
                x = self.mods1(x)
                x = self.mods2(x)
                return x
        model = M().eval()
        qconfig_dict = {"": float16_dynamic_qconfig}
        m = prepare_fx(model, qconfig_dict)
        m = convert_fx(m)
        # make sure it runs
        m(torch.randn(5, 5))

    def test_getattr_with_nontensor_result(self):
        """
        Verifies that binary ops get quantized correctly if some
        of the args are nodes but not Tensors, such as an `x.ndim`
        pattern.
        """
        class M1(torch.nn.Module):
            def __init__(self):
                super().__init__()

            def forward(self, x):
                dims = x.ndim
                dims_sub = dims - 1
                dims_sub2 = dims_sub - 1
                x = torch.add(x, dims_sub2)
                return x

        class M2(torch.nn.Module):
            def __init__(self):
                super().__init__()

            def forward(self, x):
                dims = x.ndim
                dims_sub = dims - 2
                mul = [1] * dims_sub
                dims_list = [-1, x.size(1)] + mul
                x = x.view(dims_list)
                return x

        class M3(torch.nn.Module):
            def forward(self, x):
                shape = x.shape
                x = x.view(shape)
                return x

        for cls in (M1, M2, M3):
            m = cls().eval()
            m(torch.rand(4, 4, 4, 4))
            qconfig_dict = {'': torch.quantization.default_qconfig}
            mp = prepare_fx(m, qconfig_dict)
            mp(torch.rand(4, 4, 4, 4))
            mc = convert_fx(mp)

    def test_assert_on_size_after_quant_layer(self):
        """
        Verifies that calculating a size of a quantized tensor works
        correctly in quantization passes.
        """
        class M(torch.nn.Module):
            def __init__(self):
                super().__init__()
                self.conv1 = nn.Conv2d(1, 1, 1)

            def forward(self, x):
                x = self.conv1(x)
                torch._assert(x.size(1) == 1, 'foobar')
                return x

        m = M().eval()
        m(torch.rand(4, 1, 4, 4))
        qconfig_dict = {'': torch.quantization.default_qconfig}
        mp = prepare_fx(m, qconfig_dict)
        mp(torch.rand(4, 1, 4, 4))
        mc = convert_fx(mp)
        mc(torch.rand(4, 1, 4, 4))

    def test_fp32_sum(self):
        """
        Verifies that fp32 sum works correctly if it's before or after
        quantized layers.
        """
        class M1(torch.nn.Module):
            def __init__(self):
                super().__init__()
                self.conv1 = nn.Conv2d(1, 1, 1)

            def forward(self, x):
                x = self.conv1(x)
                x = torch.stack([x])
                x = torch.sum(x)
                return x

        class M2(torch.nn.Module):
            def __init__(self):
                super().__init__()
                self.conv1 = nn.Conv2d(1, 1, 1)
                self.conv2 = nn.Conv2d(1, 1, 1)

            def forward(self, x):
                x = self.conv1(x)
                x1 = torch.stack([x])
                x1 = torch.sum(x1, dim=0)
                x2 = self.conv2(x1)
                return x2

        for cls in (M1, M2):
            m = cls().eval()
            m(torch.rand(4, 1, 4, 4))
            qconfig_dict = {'': torch.quantization.default_qconfig}
            mp = prepare_fx(m, qconfig_dict)
            mp(torch.rand(4, 1, 4, 4))
            mc = convert_fx(mp)
            mc(torch.rand(4, 1, 4, 4))

    def test_fusion_pattern_unquantized(self):
        """
        Ensure that leaving a possible fusion pattern of multiple nodes
        unquantized runs through the APIs without errors.
        """
        class Child(torch.nn.Module):
            def __init__(self):
                super().__init__()
                self.relu = nn.ReLU()

            def forward(self, x):
                x = torch.add(x, 1.0)
                x = torch.nn.functional.relu(x)
                return x

        class Parent(torch.nn.Module):
            def __init__(self):
                super().__init__()
                self.child = Child()
                self.conv = nn.Conv2d(1, 1, 1)

            def forward(self, x):
                x = self.child(x)
                x = self.conv(x)
                return x

        m = Parent().eval()
        qconfig_dict = {
            '': torch.quantization.default_qconfig,
            'module_name': [
                ('child', None),
            ],
        }
        mp = prepare_fx(m, qconfig_dict)
        mp(torch.rand(1, 1, 1, 1))
        mc = convert_fx(mp)

    def test_state_dict(self):
        """ Make sure packed params appear in state_dict
        """

        # test linear packed weight
        class M1(torch.nn.Module):
            def __init__(self):
                super().__init__()
                self.w = torch.rand(4, 30)
                self.b = torch.rand(4)

            def forward(self, x):
                return F.linear(x, self.w, self.b)

        m = M1().eval()
        qconfig_dict = {"": default_qconfig}
        m = prepare_fx(m, qconfig_dict)
        m = convert_fx(m)
        state_dict = m.state_dict()
        self.assertTrue("_packed_weight_0" in state_dict)

        # test conv packed weight
        class M2(torch.nn.Module):
            def __init__(self):
                super().__init__()
                self.w = torch.rand(3, 3, 3, 3)
                self.b = torch.rand(3)
                self.stride = (1, 1)
                self.padding = (0, 0)
                self.dilation = (1, 1)
                self.groups = 1

            def forward(self, x):
                return F.conv2d(x, self.w, self.b, self.stride, self.padding, self.dilation, self.groups)

        m = M2().eval()
        qconfig_dict = {"": default_qconfig}
        m = prepare_fx(m, qconfig_dict)
        m = convert_fx(m)
        state_dict = m.state_dict()
        self.assertTrue("_packed_weight_0" in state_dict)

        # test load
        ref_weight, ref_bias = torch.ops.quantized.conv2d_unpack(state_dict["_packed_weight_0"])
        data = torch.rand(1, 3, 5, 5)
        ref_res = m(data)
        m = M2().eval()
        m = prepare_fx(m, qconfig_dict)
        m = convert_fx(m)
        res = m(data)
        weight, bias = m._packed_weight_0.unpack()
        # check that random model weight/bias does not match ref weight/bias
        self.assertNotEqual(weight, ref_weight)
        self.assertNotEqual(bias, ref_bias)
        self.assertNotEqual(res, ref_res)
        m.load_state_dict(state_dict)

        def checkModel(m, data, ref_weight, ref_bias, ref_res):
            res = m(data)
            weight, bias = m._packed_weight_0.unpack()
            # check that weight/bias matches after load the state_dict
            self.assertEqual(weight, ref_weight)
            self.assertEqual(bias, ref_bias)
            self.assertEqual(res, ref_res)

        checkModel(m, data, ref_weight, ref_bias, ref_res)

        # Test save to disk and load back
        m = M2().eval()
        m = prepare_fx(m, qconfig_dict)
        m = convert_fx(m)
        m.load_state_dict(state_dict)
        with TemporaryFileName() as fname:
            torch.save(m.state_dict(), fname)
            m.load_state_dict(torch.load(fname))

        checkModel(m, data, ref_weight, ref_bias, ref_res)

    def test_preserve_qconfig(self):
        """
        Test to make sure the temporary config option to preserve qconfig attributes
        in the model works
        """
        class Linear(torch.nn.Module):
            def __init__(self):
                super().__init__()
                self.w = torch.ones(5, 5)
                self.b = torch.zeros(5)

            def forward(self, x):
                return torch.nn.functional.linear(x, self.w, self.b)

        class M(torch.nn.Module):
            def __init__(self):
                super().__init__()
                self.mods1 = torch.nn.Sequential(
                    Linear(),
                    Linear()
                )
                self.mods2 = torch.nn.Sigmoid()

            def forward(self, x):
                x = self.mods1(x)
                x = self.mods2(x)
                return x

        model = M().eval()
        qconfig_dict = {
            "object_type": [
                (torch.nn.functional.linear, float16_dynamic_qconfig),
            ],
        }
        m = prepare_fx(model, qconfig_dict)
        m(torch.rand(5, 5))
        m = convert_fx(m, _remove_qconfig=False)

        self.assertTrue(hasattr(m.mods2, 'qconfig'))

    def test_not_used(self):
        """ Test quantizing a not used value"""

        class M(torch.nn.Module):
            def __init__(self):
                super().__init__()

            def forward(self, x):
                x = x + x
                x.sigmoid_()
                return x

        m = M().eval()
        qconfig_dict = {"": float16_static_qconfig}
        # make sure quantization runs
        m = prepare_fx(m, qconfig_dict)
        m = convert_fx(m)

    def test_qparams_fqn(self):
        """ Test that the FQN of input_scale/zero_point is set
        to that of first linear use. """
        class Linear(torch.nn.Module):
            def __init__(self):
                super().__init__()
                self.w = torch.ones(5, 5)
                self.b = torch.zeros(5)

            def forward(self, x):
                return torch.nn.functional.linear(x, self.w, self.b)

        class M(torch.nn.Module):
            def __init__(self):
                super().__init__()
                self.mods1 = torch.nn.Sequential(
                    Linear(),
                    Linear()
                )

            def forward(self, x):
                x = torch.cat((x,), 1)
                tmp = x.size()
                x = self.mods1(x)
                y = x * tmp[0]
                return y

        model = M().eval()
        qconfig_dict = {
            "": None,
            "object_type": [
                (torch.nn.functional.linear, default_qconfig),
                (torch.nn.functional.relu, default_qconfig),
            ],
        }
        m = prepare_fx(model, qconfig_dict)
        m(torch.rand(5, 5))
        m = convert_fx(m)
        keys = m.state_dict().keys()
        m(torch.randn(5, 5))
        for attr_name in [
                "mods1_0_input_scale_0", "mods1_0_input_zero_point_0",
                "mods1_0_scale_0", "mods1_0_zero_point_0",
                "mods1_1_scale_0", "mods1_1_zero_point_0"]:
            self.assertTrue(hasattr(m, attr_name))

    def test_no_obs_between_unmatched_node_and_copy_node(self):
        """
        Verifies that an observer is not inserted between an unmatched
        node and a node matched to CopyNodeQuantizeHandler.  This is done
        because observers require activations to be Tensors, and there is
        no guarantee that an output of an unmatched node is a Tensor.
        """

        class M(nn.Module):
            def __init__(self):
                super().__init__()
                self.relu = nn.ReLU()

            def forward(self, x):
                x = _user_func_with_complex_return_type(x)
                x1 = x[0] + 1
                return x1, x[1]

        m = M().eval()

        qconfig_dict = {'': torch.quantization.default_qconfig}
        mp = prepare_fx(m, qconfig_dict)
        # if an observer is inserted after _user_func_with_complex_return_type,
        # the following call will fail
        mp(torch.randn(4, 4, 4, 4))
        mc = convert_fx(mp)
        mc(torch.randn(4, 4, 4, 4))

    def test_fold_quant_dequant(self):
        """ Test that the sequence of quant-dequant nodes in the
            graph, get folded and we erase the extra dequant nodes.
        """
        class M(torch.nn.Module):
            def __init__(self):
                super().__init__()
                self.w = torch.ones(5, 5)
                self.b = torch.zeros(5)

            def forward(self, x):
                x = torch.cat((x,), 1)
                tmp = x.size()
                x = torch.nn.functional.linear(x, self.w, self.b)
                y = x * tmp[0]
                return y

        model = M().eval()
        qconfig_dict = {
            "": None,
            "object_type": [
                (torch.nn.functional.linear, default_qconfig),
            ],
        }
        m = prepare_fx(model, qconfig_dict)
        m(torch.rand(5, 5))
        m = convert_fx(m)
        keys = m.state_dict().keys()
        m(torch.randn(5, 5))
        dequant = 0
        quant = 0
        for n in m.graph.nodes:
            if n.op == "call_method" and n.target == "dequantize":
                dequant = dequant + 1
            if n.op == "call_function" and n.target == torch.quantize_per_tensor:
                quant = quant + 1
        self.assertEqual(dequant, 1)
        self.assertEqual(quant, 1)

    def test_quant_output_always_observed(self):
        """
        If the output is hardcoded to be quantized, ensure that
        there is always an observer, even if the last non-output node is not
        quantizeable.
        """
        qconfig_dict = {'': torch.quantization.get_default_qat_qconfig('fbgemm')}
        prepare_custom_config_dict = {'output_quantized_idxs': [0]}
        data = (torch.randn(4, 1, 4, 4),)

        # non-quantizeable node, quantized output
        class M1(torch.nn.Module):
            def __init__(self):
                super().__init__()
                self.identity = torch.nn.Identity()

            def forward(self, x):
                x = self.identity(x)
                return x

        m1 = M1()
        self.checkGraphModeFxOp(
            m1, data, QuantType.QAT,
            prepare_expected_node_occurrence={
                ns.call_module(torch.quantization.FusedMovingAvgObsFakeQuantize): 1,
            },
            expected_node_occurrence={
                ns.call_function(torch.quantize_per_tensor): 1,
            },
            prepare_custom_config_dict=prepare_custom_config_dict)

        # quantizeable node, quantized output
        class M2(torch.nn.Module):
            def __init__(self):
                super().__init__()
                self.conv = torch.nn.Conv2d(1, 1, 1)

            def forward(self, x):
                x = self.conv(x)
                return x

        m2 = M2()
        self.checkGraphModeFxOp(
            m2, data, QuantType.QAT,
            prepare_expected_node_occurrence={
                # one for weights, one for activations
                ns.call_module(torch.quantization.FusedMovingAvgObsFakeQuantize): 2,
            },
            expected_node_occurrence={
                ns.call_function(torch.quantize_per_tensor): 1,
            },
            prepare_custom_config_dict=prepare_custom_config_dict)

        # quantizeable node, quantized dictionary output
        class M3(torch.nn.Module):
            def __init__(self):
                super().__init__()
                self.conv = torch.nn.Conv2d(1, 1, 1)

            def forward(self, x):
                x = self.conv(x)
                return {"output": x}

        m3 = M3()
        self.checkGraphModeFxOp(
            m3, data, QuantType.QAT,
            prepare_expected_node_occurrence={
                # one for weights, one for activations
                ns.call_module(torch.quantization.FusedMovingAvgObsFakeQuantize): 2,
            },
            expected_node_occurrence={
                ns.call_function(torch.quantize_per_tensor): 1,
            },
            prepare_custom_config_dict=prepare_custom_config_dict)

    def test_deepcopy_preserve_attributes(self):
        class M(torch.nn.Module):
            def __init__(self):
                super().__init__()
                self.attr = 3

            def forward(self, x):
                return x

        m = M().eval()
        m = prepare_fx(m, {"": default_qconfig}, prepare_custom_config_dict={"preserved_attributes": ["attr"]})
        self.assertTrue(hasattr(m, "attr"))
        m2 = copy.deepcopy(m)
        self.assertTrue(hasattr(m2, "attr"))
        m = convert_fx(m, convert_custom_config_dict={"preserved_attributes": ["attr"]})
        self.assertTrue(hasattr(m, "attr"))
        m2 = copy.deepcopy(m)
        self.assertTrue(hasattr(m2, "attr"))

    def test_output_lists_and_dicts(self):
        """Verify that specifying complicated output types does not crash.
        """
        class M(torch.nn.Module):
            def __init__(self):
                super().__init__()
                self.conv = nn.Conv2d(1, 1, 1)

            def forward(self, x):
                x = self.conv(x)
                return {'foo': [x]}, [{'foo': [[x]]}]

        m = M().eval()
        qconfig_dict = {'': torch.quantization.default_qconfig}
        mp = prepare_fx(m, qconfig_dict)
        mc = convert_fx(mp)

    def test_shape_followed_by_quantized_op(self):
        """ Make sure that shape does not dequantize
        the Tensor before the next operator
        """
        class M(torch.nn.Module):
            def __init__(self):
                super().__init__()
                self.conv1 = torch.nn.Conv2d(2, 2, 2)
                self.conv2 = torch.nn.Conv2d(2, 2, 2)

            def forward(self, x):
                x = self.conv1(x)
                s = x.shape
                torch._assert(s == x.shape, "")
                x = self.conv2(x)
                return x

        # make sure quantization runs
        m = M().eval()
        m = prepare_fx(m, {"": default_qconfig})
        m = convert_fx(m)
        m(torch.randn(2, 2, 4, 4))
        node_occurrence = {
            ns.call_function(torch.quantize_per_tensor): 1,
            ns.call_method("dequantize"): 1
        }
        self.checkGraphModuleNodes(m, expected_node_occurrence=node_occurrence)

    def test_trace_quantize_per_tensor(self):
        class M(torch.nn.Module):
            def __init__(self):
                super().__init__()
                self.conv = torch.nn.Conv2d(1, 1, 1)

            def forward(self, x):
                x = self.conv(x)
                return x

        m = M().eval()
        m = prepare_fx(m, {"": default_qconfig})
        m = convert_fx(m)
        # Make sure this runs without error
        m = torch.fx.Transformer(m).transform()

    def test_copy_node_has_shared_actpp_instance(self):
        """ Test the output of CopyNode to have the same
        observer/fake_quant instance as the input
        """

        class M(torch.nn.Module):
            def __init__(self):
                super().__init__()
                self.avgpool2d = torch.nn.AvgPool2d(kernel_size=3)

            def forward(self, x):
                x = self.avgpool2d(x)
                return x

        for quant_type in self.static_quant_types:
            m = M()
            # Checks that we have an observer for both input and output
            occurrence_map = {
                QuantType.STATIC: {
                    ns.call_module(torch.quantization.MinMaxObserver): 2
                },
                QuantType.QAT: {
                    ns.call_module(torch.quantization.FakeQuantize): 2
                }
            }
            if quant_type == QuantType.QAT:
                m.train()
                prepare = prepare_qat_fx
                qconfig = default_qat_qconfig
                actpp_module_class = torch.quantization.FakeQuantize
            else:
                m.eval()
                prepare = prepare_fx
                qconfig = default_qconfig
                actpp_module_class = torch.quantization.MinMaxObserver

            m = prepare(m, {"": qconfig})
            # check that there is a duplicated observer instance
            actpp_module_count = 0
            for name, module in m.named_modules(remove_duplicate=False):
                if isinstance(module, actpp_module_class):
                    actpp_module_count += 1
            self.assertEqual(actpp_module_count, 2)

            actpp_module_count = 0
            for name, module in m.named_modules():
                if isinstance(module, actpp_module_class):
                    actpp_module_count += 1
            self.assertEqual(actpp_module_count, 1)

            m_copy = copy.deepcopy(m)
            m = convert_fx(m)
            m_reference = convert_fx(m_copy, is_reference=True)

            # checks for non-reference quantized model
            node_occurrence = {
                ns.call_function(torch.quantize_per_tensor): 1,
                ns.call_method("dequantize"): 1
            }
            node_list = [
                ns.call_function(torch.quantize_per_tensor),
                ns.call_module(torch.nn.AvgPool2d),
                ns.call_method("dequantize"),
            ]
            self.checkGraphModuleNodes(m, expected_node_occurrence=node_occurrence, expected_node_list=node_list)

            # checks for reference quantized model, for copy nodes we'll have
            # dequant - copy_node - quant patterns which will be fused later
            # in the backend lowering step
            node_occurrence = {
                ns.call_function(torch.quantize_per_tensor): 2,
                ns.call_method("dequantize"): 2
            }
            node_list = [
                ns.call_function(torch.quantize_per_tensor),
                ns.call_method("dequantize"),
                ns.call_module(torch.nn.AvgPool2d),
                ns.call_function(torch.quantize_per_tensor),
                ns.call_method("dequantize"),
            ]
            self.checkGraphModuleNodes(m_reference, expected_node_occurrence=node_occurrence, expected_node_list=node_list)

    def test_linear_qint8_activation(self):
        """Test support for qint8 activation in reference pattern
        """
        class M(torch.nn.Module):
            def __init__(self):
                super().__init__()
                self.conv = torch.nn.Conv2d(1, 2, 2, 2)
                self.linear = torch.nn.Linear(8, 5)

            def forward(self, x):
                x = self.conv(x)
                x = torch.flatten(x, 1)
                x = self.linear(x)
                return x

        m = M().eval()
        m = prepare_fx(m, {"": torch.quantization.QConfig(
            activation=torch.quantization.HistogramObserver.with_args(
                qscheme=torch.per_tensor_symmetric, dtype=torch.qint8
            ), weight=torch.quantization.default_per_channel_weight_observer)})
        m = convert_fx(m, is_reference=True)
        m(torch.rand(2, 1, 5, 5))

    def test_preserve_tuple(self):
        """ Test tuple input type is preserved
        """
        from typing import List

        class LSTM(nn.Module):
            def __init__(self):
                super().__init__()
                self.lstm = nn.LSTM(50, 50, 1)

            def forward(self, inputs: torch.Tensor, state: List[torch.Tensor]):
                h = state[0]
                c = state[1]
                return self.lstm(inputs, (h, c))

        m = LSTM().eval()
        m = prepare_fx(m, {"": default_qconfig})
        # make sure the arg[1] of lstm module is a tuple
        for n in m.graph.nodes:
            if n.target == "lstm":
                self.assertEqual(type(n.args[1]), tuple)

    def test_lowering(self):
        class M(torch.nn.Module):
            def forward(self, x):
                return torch.nn.functional.relu(x)

        m = M().eval()
        m = prepare_fx(m, {"": default_qconfig})
        m_copy = copy.deepcopy(m)
        m = convert_fx(m)
        m_ref = convert_fx(m_copy, is_reference=True)
        node_occurrence = {
            ns.call_function(torch.quantize_per_tensor): 1,
            ns.call_method("dequantize"): 1
        }
        node_occurrence_ref = {
            ns.call_function(torch.quantize_per_tensor): 2,
            ns.call_method("dequantize"): 2
        }

        self.checkGraphModuleNodes(m, expected_node_occurrence=node_occurrence)
        self.checkGraphModuleNodes(m_ref, expected_node_occurrence=node_occurrence_ref)

    @skipIfNoFBGEMM
    def test_dynamic_with_fusion(self):
        """
        Tests that dynamic quantization APIs work with Linear + Relu fusion
        """
        class LinearRelu(torch.nn.Module):
            def __init__(self):
                super().__init__()
                self.linear = torch.nn.Linear(5, 5)
                self.relu = torch.nn.ReLU()

            def forward(self, x):
                x = self.linear(x)
                return self.relu(x)

        class Linear(torch.nn.Module):
            def __init__(self):
                super().__init__()
                self.w = torch.ones(5, 5)
                self.b = torch.zeros(5)

            def forward(self, x):
                return torch.nn.functional.linear(x, self.w, self.b)

        class M(torch.nn.Module):
            def __init__(self):
                super().__init__()
                self.mods1 = torch.nn.Sequential(LinearRelu(), LinearRelu())
                self.mods2 = Linear()
                self.relu = F.relu

            def forward(self, x):
                x = self.mods1(x)
                x = self.mods2(x)
                x = self.relu(x)
                return x

        model = M().eval()

        dynamic_quantized_ops = {
            float16_dynamic_qconfig: torch.ops.quantized.linear_relu_dynamic_fp16,
            default_dynamic_qconfig: torch.ops.quantized.linear_relu_dynamic
        }
        for config in [float16_dynamic_qconfig, default_dynamic_qconfig]:
            qconfig = {
                "": config
            }
            m = prepare_fx(model, qconfig)
            m = convert_fx(m)
            m(torch.rand(5, 5))
            node_list = [
                ns.call_module(nniqd.LinearReLU),
                ns.call_module(nniqd.LinearReLU),
                ns.call_function(dynamic_quantized_ops[config]),
            ]
            self.checkGraphModuleNodes(m, expected_node_list=node_list)

    def test_ref_linear_module(self):
        """ Make sure the numerics for models with ref linear module
        matches models with fbgemm/qnnpack module
        """
        class M1(torch.nn.Module):
            def __init__(self):
                super().__init__()
                self.linear = torch.nn.Linear(10, 5)

            def forward(self, x):
                return self.linear(x)

        class M2(torch.nn.Module):
            def __init__(self):
                super().__init__()
                self.linear = torch.nn.Linear(10, 5)
                self.relu = torch.nn.ReLU()

            def forward(self, x):
                return self.relu(self.linear(x))

        for M in [M1, M2]:
            m = M().eval()
            m = prepare_fx(m, {"": default_qconfig})
            m_copy = copy.deepcopy(m)
            m = convert_fx(m, is_reference=False)
            m_ref = convert_fx(m_copy, is_reference=True)
            data = torch.randn(5, 10)
            result = m(data)
            result_ref = m_ref(data)
            self.assertTrue(torch.equal(result, result_ref))

<<<<<<< HEAD
    def test_ref_conv_module(self):
        """ Make sure the numerics for models with ref conv module
        matches models with fbgemm/qnnpack module
        """
        convs = {
            1: nn.Conv1d,
            2: nn.Conv2d,
            3: nn.Conv3d,
        }

        class M1(torch.nn.Module):
            def __init__(self, dim):
                super().__init__()
                self.conv = convs[dim](3, 3, 3)

            def forward(self, x):
                return self.conv(x)

        class M2(torch.nn.Module):
            def __init__(self, dim):
                super().__init__()
                self.conv = convs[dim](3, 3, 3)
                self.relu = torch.nn.ReLU()

            def forward(self, x):
                return self.relu(self.conv(x))

        for dim, M in itertools.product([1, 2, 3], [M1, M2]):
            m = M(dim).eval()
            m = prepare_fx(m, {"": default_qconfig})
            m_copy = copy.deepcopy(m)
            m = convert_fx(m, is_reference=False)
            m_ref = convert_fx(m_copy, is_reference=True)
            data = self.img_data_dict[dim][0][0]
            result = m(data)
            result_ref = m_ref(data)
            self.assertTrue(torch.equal(result, result_ref))

=======
>>>>>>> f4496528
@skipIfNoFBGEMM
class TestQuantizeFxOps(QuantizationTestCase):
    """Unit tests for individual ops
    """
    @skipIfNoFBGEMM
    def test_linear_module(self):
        class ModuleLinear(torch.nn.Module):
            def __init__(self, has_relu=False, f_relu=False):
                super(ModuleLinear, self).__init__()
                self.linear = torch.nn.Linear(30, 4).float()
                if has_relu:
                    if f_relu:
                        self.relu = F.relu
                    else:
                        self.relu = torch.nn.ReLU()
                else:
                    self.relu = torch.nn.Identity()

            def forward(self, x):
                return self.relu(self.linear(x))

        data = (torch.rand((1, 30), dtype=torch.float),)
        options = itertools.product(
            [ModuleLinear(has_relu=False)],
            self.all_quant_types)
        quantized_nodes = {
            # quant_type:
            QuantType.DYNAMIC: ns.call_module(nnqd.Linear),
            QuantType.STATIC: ns.call_module(nnq.Linear),
            # note that we are checking the final result
            QuantType.QAT: ns.call_module(nnq.Linear),
        }
        for model, quant_type in options:
            self.checkGraphModeFxOp(
                model, data, quant_type, quantized_nodes[quant_type])

        for f_relu, quant_type in itertools.product([True, False], [QuantType.STATIC, QuantType.QAT]):
            for model, quantized_node in [
                    (ModuleLinear(has_relu=True, f_relu=f_relu), ns.call_module(nniq.LinearReLU))]:
                self.checkGraphModeFxOp(model, data, quant_type, quantized_node)

    @skipIfNoFBGEMM
    def test_functional_linear(self):
        class FuncLinear(torch.nn.Module):
            def __init__(self, use_bias, has_relu, f_relu):
                super(FuncLinear, self).__init__()
                self.w = torch.randn(4, 30)
                self.b = torch.randn(4)
                self.use_bias = use_bias
                if has_relu:
                    if f_relu:
                        self.relu = F.relu
                    else:
                        self.relu = torch.nn.ReLU()
                else:
                    self.relu = torch.nn.Identity()

            def forward(self, x):
                if self.use_bias:
                    x = F.linear(x, self.w, self.b)
                else:
                    x = F.linear(x, self.w)
                x = self.relu(x)
                return x

        data = (torch.rand((1, 30), dtype=torch.float),)
        quant_type_to_qlinear_fun = {
            QuantType.DYNAMIC: ns.call_function(torch.ops.quantized.linear_dynamic),
            QuantType.STATIC: ns.call_function(torch.ops.quantized.linear),
            QuantType.QAT: ns.call_function(torch.ops.quantized.linear),
        }
        quant_type_to_qlinear_relu_fun = {
            # we don't have linear_relu_dynamic
            QuantType.DYNAMIC: ns.call_function(torch.ops.quantized.linear_relu_dynamic),
            QuantType.STATIC: ns.call_function(torch.ops.quantized.linear_relu),
            QuantType.QAT: ns.call_function(torch.ops.quantized.linear_relu),
        }

        options = itertools.product(
            self.all_quant_types,
            (True, False),  # use_bias
            (True, False),  # has_relu
            (True, False),  # functional relu
        )
        for quant_type, use_bias, has_relu, f_relu in options:
            # when has_relu is False, we are using an nn.Identity and
            # we will insert observer/fake_quant for the output of nn.Identity since
            # it is a copy node, that's why we have extra observer/fake_quant
            # when has_relu is False
            quant_type_to_prepare_expected_node_occurrence = {
                QuantType.DYNAMIC: {},
                # There should be 3 observers: after input, weight and activation.
                QuantType.STATIC: {
                    ns.call_module(torch.quantization.HistogramObserver): 2,
                    ns.call_module(torch.quantization.PerChannelMinMaxObserver): 1,
                },
                # There should be 3 observers: after input, weight and activation.
                QuantType.QAT: {
                    ns.call_module(torch.quantization.FusedMovingAvgObsFakeQuantize): 3,
                },
            }
            model = FuncLinear(use_bias, has_relu, f_relu)
            if has_relu:
                qlinear_fun = quant_type_to_qlinear_relu_fun[quant_type]
            else:
                qlinear_fun = quant_type_to_qlinear_fun[quant_type]

            convert_node_occurrence = {
                ns.call_function(torch.quantize_per_tensor): 1 if quant_type != QuantType.DYNAMIC else 0,
                qlinear_fun: 1,
                ns.call_method("dequantize"): 1 if quant_type != QuantType.DYNAMIC else 0
            }
            prepare_expected_node_occurrence = \
                quant_type_to_prepare_expected_node_occurrence[quant_type]
            self.checkGraphModeFxOp(
                model, data, quant_type, qlinear_fun,
                prepare_expected_node_occurrence=prepare_expected_node_occurrence,
                expected_node_occurrence=convert_node_occurrence)

    def test_linear_dynamic_fp16(self):
        class FuncLinear(torch.nn.Module):
            def __init__(self, use_bias, has_relu, f_relu):
                super(FuncLinear, self).__init__()
                self.w = torch.randn(4, 30)
                self.b = torch.randn(4)
                self.use_bias = use_bias
                if has_relu:
                    if f_relu:
                        self.relu = F.relu
                    else:
                        self.relu = torch.nn.ReLU()
                else:
                    self.relu = torch.nn.Identity()

            def forward(self, x):
                if self.use_bias:
                    x = F.linear(x, self.w, self.b)
                else:
                    x = F.linear(x, self.w)
                x = self.relu(x)
                return x

        data = (torch.rand((1, 30), dtype=torch.float),)
        options = itertools.product(
            (True, False),  # use_bias
            (True, False),  # has_relu
            (True, False),  # functional relu
            (True, False),  # is_reference
        )
        for use_bias, has_relu, f_relu, is_reference in options:
            model = FuncLinear(use_bias, has_relu, f_relu)
            if is_reference:
                qlinear_fun = ns.call_function(torch.nn.functional.linear)
            else:
                if has_relu:
                    qlinear_fun = ns.call_function(torch.ops.quantized.linear_relu_dynamic_fp16)
                else:
                    qlinear_fun = ns.call_function(torch.ops.quantized.linear_dynamic_fp16)
            prepare_node_occurrence = {
                # weight
                ns.call_module(torch.quantization.PlaceholderObserver): 1
            }
            convert_node_occurrence = {
                qlinear_fun: 1,
                # weight
                ns.call_method("to"): 1 if is_reference else 0
            }
            self.checkGraphModeFxOp(
                model, data, QuantType.DYNAMIC, qlinear_fun,
                is_reference=is_reference,
                custom_qconfig_dict={"": float16_dynamic_qconfig},
                prepare_expected_node_occurrence=prepare_node_occurrence,
                expected_node_occurrence=convert_node_occurrence)

    def test_linear_static_fp16(self):
        class FuncLinear(torch.nn.Module):
            def __init__(self, use_bias, has_relu, f_relu):
                super(FuncLinear, self).__init__()
                self.w = torch.randn(4, 30)
                self.b = torch.randn(4)
                self.use_bias = use_bias
                if has_relu:
                    if f_relu:
                        self.relu = F.relu
                    else:
                        self.relu = torch.nn.ReLU()
                else:
                    self.relu = torch.nn.Identity()

            def forward(self, x):
                if self.use_bias:
                    x = F.linear(x, self.w, self.b)
                else:
                    x = F.linear(x, self.w)
                x = self.relu(x)
                return x

        data = (torch.rand((1, 30), dtype=torch.float),)
        options = itertools.product(
            (True, False),  # use_bias
            (True, False),  # has_relu
            (True, False),  # functional relu
            (True, False),  # is_reference
        )
        for use_bias, has_relu, f_relu, is_reference in options:
            model = FuncLinear(use_bias, has_relu, f_relu)
            linear_fun = ns.call_function(torch.nn.functional.linear)
            # when has_relu is False, we are using an nn.Identity and
            # we will insert observer/fake_quant for the output of nn.Identity since
            # it is a copy node, that's why we have extra observer/fake_quant
            # when has_relu is False
            prepare_node_occurrence = {
                # activation, weight, bias and output
                ns.call_module(torch.quantization.PlaceholderObserver): 3 + int(use_bias),
            }
            # We have extra to and dequantize when is_reference is True
            # and has_relu is False since when has_relu is False, we
            # have an nn.Identity in the model, which is a CopyNode
            # and we would add extra quant - dequant for CopyNode in
            # reference patterns
            convert_node_occurrence = {
                # we don't support static fp16 ops, so the linear function
                # is unfused
                linear_fun: 1,
                # activation, weight, bias and output
                ns.call_method("to"): 3 + int(use_bias),
                ns.call_method("dequantize"): 3 + int(use_bias)
            }
            self.checkGraphModeFxOp(
                model, data, QuantType.DYNAMIC, linear_fun,
                is_reference=is_reference,
                custom_qconfig_dict={"": float16_static_qconfig},
                prepare_expected_node_occurrence=prepare_node_occurrence,
                expected_node_occurrence=convert_node_occurrence)

    @skipIfNoFBGEMM
    def test_conv_module(self):
        conv_module = {1 : torch.nn.Conv1d, 2 : torch.nn.Conv2d, 3 : torch.nn.Conv3d}

        class ConvWrapper(torch.nn.Module):
            def __init__(self, dim):
                super(ConvWrapper, self).__init__()
                self.conv = conv_module[dim](3, 3, 3).float()

            def forward(self, x):
                return self.conv(x)

        options = itertools.product([1, 2, 3], self.static_quant_types)
        quantized_nodes = {
            # dim
            1: ns.call_module(nnq.Conv1d),
            2: ns.call_module(nnq.Conv2d),
            3: ns.call_module(nnq.Conv3d),
        }
        for dim, quant_type in options:
            self.checkGraphModeFxOp(
                ConvWrapper(dim), self.img_data_dict[dim], quant_type,
                quantized_nodes[dim])

    @skipIfNoFBGEMM
    def test_functional_conv(self):
        """ Test for function conv and functional conv + relu
        """
        convs = {
            1: torch.nn.functional.conv1d,
            2: torch.nn.functional.conv2d,
            3: torch.nn.functional.conv3d,
        }

        class FuncConv(torch.nn.Module):
            def __init__(self, dim, use_bias, has_relu, f_relu):
                super().__init__()
                self.dim = dim
                self.w = torch.randn(tuple([3] * (dim + 2)))
                self.b = torch.randn(3) if use_bias else None
                self.stride = tuple([1] * dim)
                self.padding = tuple([0] * dim)
                self.dilation = tuple([1] * dim)
                self.groups = 1
                self.use_bias = use_bias
                if has_relu:
                    if f_relu:
                        self.relu = F.relu
                    else:
                        self.relu = torch.nn.ReLU()
                else:
                    self.relu = torch.nn.Identity()

            def forward(self, x):
                x = convs[self.dim](x, self.w, self.b, self.stride, self.padding, self.dilation, self.groups)
                x = self.relu(x)
                return x

        quant_type_to_qconv_fun = {
            QuantType.STATIC: {
                1: ns.call_function(torch.ops.quantized.conv1d),
                2: ns.call_function(torch.ops.quantized.conv2d),
                3: ns.call_function(torch.ops.quantized.conv3d)
            },
            QuantType.QAT: {
                1: ns.call_function(torch.ops.quantized.conv1d),
                2: ns.call_function(torch.ops.quantized.conv2d),
                3: ns.call_function(torch.ops.quantized.conv3d)
            },
        }
        quant_type_to_qconv_relu_fun = {
            QuantType.STATIC: {
                1: ns.call_function(torch.ops.quantized.conv1d_relu),
                2: ns.call_function(torch.ops.quantized.conv2d_relu),
                3: ns.call_function(torch.ops.quantized.conv3d_relu)
            },
            QuantType.QAT: {
                1: ns.call_function(torch.ops.quantized.conv1d_relu),
                2: ns.call_function(torch.ops.quantized.conv2d_relu),
                3: ns.call_function(torch.ops.quantized.conv3d_relu)
            },
        }

        options = itertools.product(
            [1, 2, 3],  # dims
            self.static_quant_types,
            (True, False),  # use_bias
            (True, False),  # has_relu
            (True, False),  # functional relu
        )
        for dim, quant_type, use_bias, has_relu, f_relu in options:
            # when has_relu is False, we are using an nn.Identity and
            # we will insert observer/fake_quant for the output of nn.Identity since
            # it is a copy node, that's why we have extra observer/fake_quant
            # when has_relu is False
            quant_type_to_prepare_expected_node_occurrence = {
                QuantType.DYNAMIC: {},
                # There should be 3 observers: after input, weight and activation.
                QuantType.STATIC: {
                    ns.call_module(torch.quantization.HistogramObserver): 2,
                    ns.call_module(torch.quantization.PerChannelMinMaxObserver): 1,
                },
                # There should be 3 observers: after input, weight and activation.
                QuantType.QAT: {
                    ns.call_module(torch.quantization.FusedMovingAvgObsFakeQuantize): 3,
                },
            }
            data_dims = [2, 3] + [4] * dim
            data = (torch.randn(tuple(data_dims), dtype=torch.float),)
            model = FuncConv(dim, use_bias, has_relu, f_relu)
            if has_relu:
                qconv_fun = quant_type_to_qconv_relu_fun[quant_type][dim]
            else:
                qconv_fun = quant_type_to_qconv_fun[quant_type][dim]

            convert_node_occurrence = {
                ns.call_function(torch.quantize_per_tensor): 1,
                qconv_fun: 1,
                ns.call_method("dequantize"): 1
            }
            prepare_expected_node_occurrence = \
                quant_type_to_prepare_expected_node_occurrence[quant_type]
            self.checkGraphModeFxOp(
                model, data, quant_type, qconv_fun,
                prepare_expected_node_occurrence=prepare_expected_node_occurrence,
                expected_node_occurrence=convert_node_occurrence)

    @skipIfNoFBGEMM
    def test_quantized_conv_relu(self):
        """tests for conv1d_relu/conv2d_relu/conv3d_relu"""
        conv_module = {1 : torch.nn.Conv1d, 2 : torch.nn.Conv2d, 3 : torch.nn.Conv3d}

        class ConvNdRelu(torch.nn.Module):
            def __init__(self, dim, inplace):
                super(ConvNdRelu, self).__init__()
                self.conv = conv_module[dim](3, 3, 3).float()
                self.relu = torch.nn.ReLU(inplace)

            def forward(self, x):
                return self.relu(self.conv(x))

        class ConvNdFunctionalRelu(torch.nn.Module):
            def __init__(self, dim):
                super(ConvNdFunctionalRelu, self).__init__()
                self.conv = conv_module[dim](3, 3, 3).float()

            def forward(self, x):
                return F.relu(self.conv(x))

        class ConvNdInplaceFunctionalRelu(torch.nn.Module):
            def __init__(self, dim):
                super(ConvNdInplaceFunctionalRelu, self).__init__()
                self.conv = conv_module[dim](3, 3, 3).float()

            def forward(self, x):
                return F.relu(self.conv(x), True)

        options = itertools.product([1, 2, 3], self.static_quant_types)
        quantized_nodes = {
            # dim
            1: ns.call_module(nniq.ConvReLU1d),
            2: ns.call_module(nniq.ConvReLU2d),
            3: ns.call_module(nniq.ConvReLU3d),
        }
        for dim, quant_type in options:
            for m in [ConvNdRelu(dim, True),
                      ConvNdRelu(dim, False),
                      ConvNdFunctionalRelu(dim),
                      ConvNdInplaceFunctionalRelu(dim)]:
                self.checkGraphModeFxOp(
                    m, self.img_data_dict[dim], quant_type,
                    quantized_nodes[dim])


    def _test_binary_op_int8_impl(self, binary_op, ibinary_op, quantized_op):
        data = (torch.randn(1, 1, 1, 1, dtype=torch.float),
                torch.randn(1, 1, 1, 1, dtype=torch.float))
        options = itertools.product([True, False], [True, False], [True, False])
        quant_type = QuantType.STATIC
        # testing for default int8 static quant
        for is_inplace, is_scalar, is_reference in options:
            if is_reference:
                node_list = [
                    ns.call_method("dequantize"),
                    ns.call_function(binary_op),
                    ns.call_function(torch.quantize_per_tensor)
                ]
                quantized_node = None
            else:
                node_list = None
                quantized_node = ns.call_function(quantized_op)

            self.checkGraphModeFxOp(
                BinaryOp(binary_op, ibinary_op, is_inplace, is_scalar), data, quant_type,
                quantized_node, expected_node_list=node_list, is_reference=is_reference)
            # This tests the binary op should be quantized even when it is not feed with a
            # quantized input
            self.checkGraphModeFxOp(
                BinaryOpNonQuantizedInput(binary_op, ibinary_op, is_inplace, is_scalar),
                data, quant_type, quantized_node,
                expected_node_list=node_list, is_reference=is_reference)


    def _test_binary_op_float16_impl(self, binary_op, ibinary_op):
        data = (torch.randn(1, 1, 1, 1, dtype=torch.float),
                torch.randn(1, 1, 1, 1, dtype=torch.float))
        quant_type = QuantType.STATIC
        # testing for fp16 static quant
        # we are producing fp16 patterns
        options = itertools.product([True, False], [True, False])
        custom_qconfig_dict = {
            "object_type": [(binary_op, float16_static_qconfig)]
        }
        for is_inplace, is_scalar in options:
            node_occurrence = {
                # output_conv1, output_add1, output_add2 for scalar
                # output_conv1, output_conv2, output_add1, output_add2 for non-scalar
                ns.call_method("to"): 3 if is_scalar else 4
            }
            self.checkGraphModeFxOp(
                BinaryOp(binary_op, ibinary_op, is_inplace, is_scalar), data, quant_type,
                expected_node_occurrence=node_occurrence,
                custom_qconfig_dict=custom_qconfig_dict)

            node_occurrence = {
                # input_add, output_add for scalar
                # input_add1, input_add2, output_add for non-scalar
                ns.call_method("to"): 2 if is_scalar else 3
            }
            self.checkGraphModeFxOp(
                BinaryOpNonQuantizedInput(binary_op, ibinary_op, is_inplace, is_scalar), data, quant_type,
                expected_node_occurrence=node_occurrence,
                custom_qconfig_dict=custom_qconfig_dict)

    def _test_binary_op_relu_int8_impl(self, binary_op, ibinary_op, quantized_op):
        data = (torch.rand((1, 1, 1, 1), dtype=torch.float),
                torch.rand((1, 1, 1, 1), dtype=torch.float))
        quant_type = QuantType.STATIC
        quantized_node = ns.call_function(quantized_op)
        options = itertools.product(
            [True, False], [True, False], [True, False])
        for is_inplace_op, is_functional_relu, is_scalar in options:
            self.checkGraphModeFxOp(
                BinaryOpRelu(binary_op, ibinary_op, is_inplace_op, is_functional_relu, is_scalar),
                data, quant_type, quantized_node)

    def _test_binary_op_relu_float16_impl(self, binary_op, ibinary_op):
        data = (torch.rand((1, 1, 1, 1), dtype=torch.float),
                torch.rand((1, 1, 1, 1), dtype=torch.float))
        quant_type = QuantType.STATIC
        options = itertools.product(
            [True, False], [True, False], [True, False])
        custom_qconfig_dict = {
            "": float16_static_qconfig,
            "object_type": [(torch.nn.Conv2d, None)]
        }
        for is_inplace_op, is_functional_relu, is_scalar in options:
            node_occurrence = {
                ns.call_method("to"): 3 if is_scalar else 4
            }
            self.checkGraphModeFxOp(
                BinaryOpRelu(binary_op, ibinary_op, is_inplace_op, is_functional_relu, is_scalar),
                data, quant_type, custom_qconfig_dict=custom_qconfig_dict,
                expected_node_occurrence=node_occurrence)


    @skipIfNoFBGEMM
    def test_add(self):
        self._test_binary_op_int8_impl(
            operator.add, operator.iadd, torch.ops.quantized.add)
        self._test_binary_op_float16_impl(
            operator.add, operator.iadd)

    def test_sub(self):
        self._test_binary_op_float16_impl(operator.sub, operator.isub)
        self._test_binary_op_float16_impl(torch.sub, None)

    def test_div(self):
        self._test_binary_op_float16_impl(operator.truediv, operator.itruediv)
        self._test_binary_op_float16_impl(torch.div, None)

    @skipIfNoFBGEMM
    def test_mul(self):
        self._test_binary_op_int8_impl(
            operator.mul, operator.imul, torch.ops.quantized.mul)
        self._test_binary_op_float16_impl(operator.mul, operator.imul)

    def test_sum(self):
        class Sum(torch.nn.Module):
            def forward(self, x):
                x = torch.sum(x, [1], keepdim=True)
                x = torch.sum(x, [1])
                return x

        data = torch.randn(1, 2, 3, 4, dtype=torch.float)
        quant_type = QuantType.STATIC
        # testing for fp16 static quant
        # we are producing fp16 patterns
        custom_qconfig_dict = {
            "object_type": [(torch.sum, float16_static_qconfig)]
        }
        node_occurrence = {
            # input_sum1, output_sum1, output_sum2
            ns.call_method("to"): 3
        }
        self.checkGraphModeFxOp(
            Sum(), data, quant_type,
            expected_node_occurrence=node_occurrence,
            custom_qconfig_dict=custom_qconfig_dict)

    def test_bmm(self):
        class BMMMethod(torch.nn.Module):
            def __init__(self):
                super().__init__()

            def forward(self, x, y):
                return x.bmm(y)

        data = (torch.randn(1, 1, 1, dtype=torch.float),
                torch.randn(1, 1, 1, dtype=torch.float))
        quant_type = QuantType.STATIC
        # testing for fp16 static quant
        # we are producing fp16 patterns
        custom_qconfig_dict = {
            "object_type": [(torch.bmm, float16_static_qconfig),
                            ("bmm", float16_static_qconfig)]
        }
        node_occurrence = {
            # input_bmm1, input_bmm2, output_bmm
            ns.call_method("to"): 3
        }
        self.checkGraphModeFxOp(
            BinaryOpNonQuantizedInput(torch.bmm, None, False, False), data, quant_type,
            expected_node_occurrence=node_occurrence,
            custom_qconfig_dict=custom_qconfig_dict)

        # TODO: support call_method("bmm")
        # we can transform call_method("bmm") to call_function(torch.bmm)
        # self.checkGraphModeFxOp(
        #     BMMMethod(), data, quant_type,
        #     expected_node_occurrence=node_occurrence,
        #     custom_qconfig_dict=custom_qconfig_dict,
        #     print_debug_info=True)

    @skipIfNoFBGEMM
    def test_add_relu(self):
        self._test_binary_op_relu_int8_impl(
            operator.add, operator.iadd, torch.ops.quantized.add_relu)
        self._test_binary_op_relu_float16_impl(
            operator.add, operator.iadd)

    @skipIfNoFBGEMM
    def test_mul_relu(self):
        self._test_binary_op_relu_int8_impl(
            operator.mul, operator.imul, torch.ops.quantized.mul_relu)
        self._test_binary_op_relu_float16_impl(
            operator.mul, operator.imul)

    # TODO(future PR): make more generic
    def _test_quantized_add_mul_qat(self, model, expected_node_occurrence):
        qconfig_dict = {'': torch.quantization.get_default_qat_qconfig('fbgemm')}
        mp = torch.quantization.quantize_fx.prepare_qat_fx(model, qconfig_dict)
        self.checkGraphModuleNodes(
            mp, expected_node_occurrence=expected_node_occurrence)

    @skipIfNoFBGEMM
    def test_quantized_add_qat(self):
        class M(torch.nn.Module):
            def __init__(self):
                super().__init__()
                self.conv1 = torch.nn.Conv2d(1, 1, 1)
                self.conv2 = torch.nn.Conv2d(1, 1, 1)

            def forward(self, x):
                x = torch.add(x, 1.0)
                x = self.conv1(x)
                x = torch.add(x, 1.0)
                x = torch.relu(x)
                x = self.conv2(x)
                return x

        m = M()
        expected_node_occurrence = {
            ns.call_module(torch.quantization.FusedMovingAvgObsFakeQuantize): 6,
        }
        self._test_quantized_add_mul_qat(m, expected_node_occurrence)

    @skipIfNoFBGEMM
    def test_quantized_mul_qat(self):
        class M(torch.nn.Module):
            def __init__(self):
                super().__init__()
                self.conv1 = torch.nn.Conv2d(1, 1, 1)
                self.conv2 = torch.nn.Conv2d(1, 1, 1)

            def forward(self, x):
                x = torch.mul(x, 1.0)
                x = self.conv1(x)
                x = torch.mul(x, 1.0)
                # TODO: add support for add + torch.relu?
                x = torch.relu(x)
                x = self.conv2(x)
                return x

        m = M()
        expected_node_occurrence = {
            ns.call_module(torch.quantization.FusedMovingAvgObsFakeQuantize): 6,
        }
        self._test_quantized_add_mul_qat(m, expected_node_occurrence)

    def test_int8_input_no_unnecessary_fq(self):
        """
        If the inputs to the graph are quantized and the only node
        does not need an activation observer, verifies that the
        activation observer is not inserted.
        """
        class M(nn.Module):
            def __init__(self, scalar):
                super().__init__()
                self.scalar = scalar
                self.add_func = torch.nn.quantized.FloatFunctional()

            def forward(self, x):
                return self.add_func.add_scalar(x, self.scalar)

        m = M(0.5)
        mp = torch.quantization.quantize_fx.prepare_qat_fx(
            m, {'': torch.quantization.get_default_qat_qconfig('fbgemm')},
            prepare_custom_config_dict={"input_quantized_idxs": [0]})
        expected_node_occurrence = {
            ns.call_module(torch.quantization.FusedMovingAvgObsFakeQuantize): 0,
        }
        self.checkGraphModuleNodes(
            mp, expected_node_occurrence=expected_node_occurrence)

    @skipIfNoFBGEMM
    def test_cat(self):
        """ quantization of the output of cat will depend on the
        input of cat. we only quantize the output of cat when its inputs are quantized.
        """
        class M(torch.nn.Module):
            def __init__(self):
                super().__init__()
                self.conv1 = torch.nn.Conv2d(2, 2, 2).float()
                self.conv2 = torch.nn.Conv2d(2, 2, 2).float()

            def forward(self, x, y):
                x = self.conv1(x)
                y = self.conv2(y)
                return torch.cat([x, y], 1)

        data = (torch.randn(1, 2, 5, 5, dtype=torch.float),
                torch.randn(1, 2, 5, 5, dtype=torch.float))
        quantized_node = ns.call_function(torch.cat)
        options = itertools.product(self.static_quant_types, [True, False])
        for quant_type, is_reference in options:
            if is_reference:
                converted_node_list = [
                    ns.call_method("dequantize"),
                    ns.call_function(torch.cat),
                    ns.call_function(torch.quantize_per_tensor)
                ]
            else:
                converted_node_list = None

            self.checkGraphModeFxOp(
                M(),
                data,
                quant_type,
                quantized_node,
                expected_node_list=converted_node_list,
                is_reference=is_reference)

        # check cat is using the same observer for input and output
        m = M().eval()
        m = prepare_fx(m, {"": default_qconfig})
        # two inputs and one output of torch.cat are using same observer, so we have
        # 2 observers that's replicated
        all_observers = len(dict(m.named_modules(remove_duplicate=False)))
        distinct_observers = len(dict(m.named_modules()))
        self.assertEqual(all_observers, distinct_observers + 2)
        # make sure the converted model runs
        m = convert_fx(m)
        m(*data)

    @skipIfNoFBGEMM
    def test_qbatch_norm(self):
        bn_module = {
            # TODO: quantized batchnorm 1d module is missing
            # 1 : torch.nn.BatchNorm1d,
            2 : torch.nn.BatchNorm2d,
            3 : torch.nn.BatchNorm3d,
        }

        class M(torch.nn.Module):
            def __init__(self, dim):
                super(M, self).__init__()
                self.bn = bn_module[dim](3).to(torch.float)

            def forward(self, x):
                return self.bn(x)

        options = itertools.product(self.static_quant_types, [2, 3], [True, False])
        quantized_nodes = {
            False: {
                # 1: ns.call_module(nnq.BatchNorm1d),
                2: ns.call_module(nnq.BatchNorm2d),
                3: ns.call_module(nnq.BatchNorm3d),
            },
            True: {
                # 1: ns.call_module(nn.BatchNorm1d),
                2: ns.call_module(nn.BatchNorm2d),
                3: ns.call_module(nn.BatchNorm3d),
            }
        }
        for quant_type, dim, is_reference in options:
            self.checkGraphModeFxOp(
                M(dim), self.img_data_dict[dim], quant_type, quantized_nodes[is_reference][dim], is_reference=is_reference)

    @skipIfNoFBGEMM
    def test_qbatch_norm_relu(self):
        bn_module = {2 : torch.nn.BatchNorm2d, 3 : torch.nn.BatchNorm3d}

        class BNRelu(torch.nn.Module):
            def __init__(self, dim, inplace):
                super(BNRelu, self).__init__()
                self.bn = bn_module[dim](3).to(torch.float)
                self.relu = torch.nn.ReLU(inplace=inplace)

            def forward(self, x):
                return self.relu(self.bn(x))

        class BNFuncRelu(torch.nn.Module):
            def __init__(self, dim):
                super(BNFuncRelu, self).__init__()
                self.bn = bn_module[dim](3).to(torch.float)

            def forward(self, x):
                return F.relu(self.bn(x), False)

        class BNFuncInplaceRelu(torch.nn.Module):
            def __init__(self, dim):
                super(BNFuncInplaceRelu, self).__init__()
                self.bn = bn_module[dim](3).to(torch.float)

            def forward(self, x):
                return F.relu(self.bn(x), True)

        options = itertools.product(self.static_quant_types, [2, 3], [True, False])
        quantized_nodes = {
            True: {
                2: ns.call_module(nni.BNReLU2d),
                3: ns.call_module(nni.BNReLU3d),
            },
            False: {
                2: ns.call_module(nniq.BNReLU2d),
                3: ns.call_module(nniq.BNReLU3d),
            }
        }
        for quant_type, dim, is_reference in options:
            for instance in [BNRelu(dim, True), BNRelu(dim, False),
                             BNFuncRelu(dim), BNFuncInplaceRelu(dim)]:
                self.checkGraphModeFxOp(
                    instance, self.img_data_dict[dim], quant_type,
                    quantized_nodes[is_reference][dim], is_reference=is_reference)

    def _test_activation_impl(
            self, float_module, float_op, quantized_module, quantized_op):
        ''' Test for activation op(with inplace options), float_op can be
        torch op or functional op
        '''
        class M(torch.nn.Module):
            def __init__(self, is_module, inplace):
                super(M, self).__init__()
                self.is_module = is_module
                self.inplace = inplace
                if self.is_module:
                    self.op = float_module(self.inplace)
                else:
                    self.op = float_op

            def forward(self, input):
                if self.is_module:
                    return self.op(input)
                else:
                    return self.op(input, self.inplace)

        options = itertools.product([True, False], [True, False], self.static_quant_types, [True, False])
        quantized_nodes = {
            # is_module
            True: {
                # is_reference
                True: ns.call_module(float_module),
                False: ns.call_module(quantized_module),
            },
            False: {
                True: ns.call_function(float_op),
                False: ns.call_function(quantized_op),
            }
        }

        for is_module, is_inplace, quant_type, is_reference in options:
            self.checkGraphModeFxOp(
                M(is_module, is_inplace), self.img_data_2d,
                quant_type, quantized_nodes[is_module][is_reference], is_reference=is_reference)

    def test_hardswish(self):
        self._test_activation_impl(nn.Hardswish, F.hardswish, nnq.Hardswish, torch.ops.quantized.hardswish)

    def test_elu(self):
        self._test_activation_impl(nn.ELU, F.elu, nnq.ELU, torch.ops.quantized.elu)

    def test_leaky_relu(self):
        self._test_activation_impl(nn.LeakyReLU, F.leaky_relu, nnq.LeakyReLU, torch.ops.quantized.leaky_relu)

    def _test_norm_impl(
            self, float_module, float_op, op_args, data, quantized_module, quantized_op,
            skip_op_arg_for_functional=False):
        ''' Test for normalization op, float_op can be torch op or functional op,
        op_args is a list of positional argument for the module/op
        '''
        class M(torch.nn.Module):
            def __init__(self, is_module):
                super(M, self).__init__()
                self.is_module = is_module
                if self.is_module:
                    self.op = float_module(*op_args)
                else:
                    self.op = float_op

            def forward(self, input):
                if self.is_module:
                    return self.op(input)
                else:
                    args = [input]
                    if not skip_op_arg_for_functional:
                        args += op_args
                    return self.op(*args)

        options = itertools.product([True, False], self.static_quant_types)
        quantized_nodes = {
            # is_module
            True: ns.call_module(quantized_module),
            False: ns.call_function(quantized_op),
        }

        for is_module, quant_type in options:
            self.checkGraphModeFxOp(
                M(is_module), data, quant_type, quantized_nodes[is_module])

    def _test_norm_float16_impl(
            self, float_module, float_op, op_args, data,
            skip_op_arg_for_functional=False):
        ''' Test for normalization op, float_op can be torch op or functional op,
        op_args is a list of positional argument for the module/op
        '''
        class M(torch.nn.Module):
            def __init__(self, is_module):
                super(M, self).__init__()
                self.is_module = is_module
                if self.is_module:
                    self.op = float_module(*op_args)
                else:
                    self.op = float_op

            def forward(self, input):
                if self.is_module:
                    return self.op(input)
                else:
                    args = [input]
                    if not skip_op_arg_for_functional:
                        args += op_args
                    return self.op(*args)

        options = itertools.product([True, False], self.static_quant_types)
        qconfig_dict = {
            "object_type": [
                (float_module, float16_static_qconfig),
                (float_op, float16_static_qconfig)
            ]
        }
        node_occurrence = {
            ns.call_method("to"): 2
        }
        for is_module, quant_type in options:
            self.checkGraphModeFxOp(
                M(is_module), data, quant_type, custom_qconfig_dict=qconfig_dict, expected_node_occurrence=node_occurrence)

    def test_layer_norm(self):
        data = (torch.rand((1, 2, 5, 5), dtype=torch.float),)
        self._test_norm_impl(
            nn.LayerNorm, F.layer_norm, [[2, 5, 5]], data, nnq.LayerNorm, torch.ops.quantized.layer_norm)

        self._test_norm_float16_impl(
            nn.LayerNorm, F.layer_norm, [[2, 5, 5]], data)

    def test_instance_norm(self):
        data_1d = (torch.rand((1, 4, 5), dtype=torch.float),)
        data_2d = (torch.rand((1, 4, 5, 1), dtype=torch.float),)
        data_3d = (torch.rand((1, 4, 5, 1, 1), dtype=torch.float),)
        data_dict = {1 : data_1d, 2 : data_2d, 3 : data_3d}
        instance_norm_modules = {1 : nn.InstanceNorm1d,
                                 2 : nn.InstanceNorm2d,
                                 3 : nn.InstanceNorm3d}
        quantized_instance_norm_modules = {
            1 : nnq.InstanceNorm1d,
            2 : nnq.InstanceNorm2d,
            3 : nnq.InstanceNorm3d
        }
        for dim in [1, 2, 3]:
            data = data_dict[dim]
            module = instance_norm_modules[dim]
            quantized_module = quantized_instance_norm_modules[dim]
            self._test_norm_impl(
                module, F.instance_norm, [4], data,
                quantized_module, torch.ops.quantized.instance_norm,
                skip_op_arg_for_functional=True)

    def test_norm_weight_bias(self):
        class Linear(torch.nn.Module):
            def __init__(self):
                super().__init__()
                self.w = torch.ones(5, 5)
                self.b = torch.zeros(5)

            def forward(self, x):
                return torch.nn.functional.linear(x, self.w, self.b)

        class M(torch.nn.Module):
            def __init__(self):
                super().__init__()
                self.mods1 = Linear()
                self.scale = torch.randn(5, 5)
                self.bias = torch.randn(5, 5)

            def forward(self, x):
                x1 = self.mods1(x)
                y = F.layer_norm(x1, [5, 5], weight=self.scale, bias=self.bias)
                return y

        model = M()
        expected_occurrence = {
            ns.call_function(torch.quantize_per_tensor): 1,
            ns.call_function(torch.ops.quantized.linear): 1,
            ns.call_function(torch.ops.quantized.layer_norm): 1,
            ns.call_method("dequantize"): 1,
        }

        self.checkGraphModeFxOp(
            model,
            (torch.rand(5, 5),),
            QuantType.STATIC,
            expected_node_occurrence=expected_occurrence
        )

    def _test_default_node_quant_handler_ops(
            self, module, functional, qconfig, is_reference=True, node_list=None, additional_quant_pattern_dict=None
    ):
        class M(torch.nn.Module):
            def __init__(self, mod, func):
                super().__init__()
                self.module = mod()
                self.functional = func

            def forward(self, x):
                x = self.module(x)
                x = self.functional(x)
                return x

        if node_list is None:
            node_list = []
        if additional_quant_pattern_dict is None:
            additional_quant_pattern_dict = {}

        data = torch.randn((2, 2, 2, 2))
        quant_type = QuantType.STATIC
        prepare_custom_qconfig_dict = {"additional_quant_pattern": additional_quant_pattern_dict}
        qconfig_dict = {"": qconfig}

        m = M(module, functional).eval()
        m_prep = torch.quantization.quantize_fx.prepare_fx(m, qconfig_dict, prepare_custom_qconfig_dict)
        m_prep(data)
        m_quant = torch.quantization.quantize_fx.convert_fx(m_prep, is_reference=is_reference)
        m_quant(data)

        self.checkGraphModuleNodes(m_quant, expected_node_list=node_list)

    def test_gelu_normal(self):
        module = torch.nn.GELU
        functional = torch.nn.functional.gelu
        qconfig = torch.quantization.get_default_qconfig("fbgemm")
        is_reference = False
        node_list = [
            ns.call_module(module),
            ns.call_function(functional),
        ]
        self._test_default_node_quant_handler_ops(
            module, functional, qconfig, is_reference, node_list)

    def test_softmax_normal(self):
        module = torch.nn.Softmax
        functional = torch.nn.functional.softmax
        qconfig = torch.quantization.get_default_qconfig("fbgemm")
        is_reference = False
        node_list = [
            ns.call_module(module),
            ns.call_function(functional),
        ]
        self._test_default_node_quant_handler_ops(
            module, functional, qconfig, is_reference, node_list)

    def test_gelu_reference(self):
        module = torch.nn.GELU
        functional = torch.nn.functional.gelu
        qconfig = torch.quantization.get_default_qconfig("fbgemm")
        is_reference = True
        node_list = [
            ns.call_function(torch.quantize_per_tensor),
            ns.call_method("dequantize"),
            ns.call_module(module),
            ns.call_function(torch.quantize_per_tensor),
            ns.call_method('dequantize'),
            ns.call_function(functional),
            ns.call_function(torch.quantize_per_tensor),
            ns.call_method('dequantize')
        ]
        additional_patterns = {torch.nn.GELU: DefaultNodeQuantizeHandler,
                               torch.nn.functional.gelu: DefaultNodeQuantizeHandler}
        self._test_default_node_quant_handler_ops(
            module, functional, qconfig, is_reference, node_list, additional_patterns)

    def test_softmax_reference(self):
        module = torch.nn.Softmax
        functional = torch.nn.functional.softmax
        qconfig = torch.quantization.get_default_qconfig("fbgemm")
        is_reference = True
        node_list = [
            ns.call_function(torch.quantize_per_tensor),
            ns.call_method("dequantize"),
            ns.call_module(module),
            ns.call_function(torch.quantize_per_tensor),
            ns.call_method('dequantize'),
            ns.call_function(functional),
            ns.call_function(torch.quantize_per_tensor),
            ns.call_method('dequantize')
        ]
        additional_patterns = {torch.nn.Softmax: DefaultNodeQuantizeHandler,
                               torch.nn.functional.softmax: DefaultNodeQuantizeHandler}
        self._test_default_node_quant_handler_ops(
            module, functional, qconfig, is_reference, node_list, additional_patterns)

    def test_silu_reference(self):
        module = torch.nn.SiLU
        functional = torch.nn.functional.silu
        qconfig = float16_static_qconfig
        is_reference = True
        node_list = [
            ns.call_method("to"),
            ns.call_method("dequantize"),
            ns.call_module(module),
            ns.call_method("to"),
            ns.call_method('dequantize'),
            ns.call_function(functional),
            ns.call_method("to"),
            ns.call_method('dequantize')
        ]
        self._test_default_node_quant_handler_ops(
            module, functional, qconfig, is_reference, node_list)

    def test_mish_reference(self):
        module = torch.nn.Mish
        functional = torch.nn.functional.mish
        qconfig = float16_static_qconfig
        is_reference = True
        node_list = [
            ns.call_method("to"),
            ns.call_method("dequantize"),
            ns.call_module(module),
            ns.call_method("to"),
            ns.call_method('dequantize'),
            ns.call_function(functional),
            ns.call_method("to"),
            ns.call_method('dequantize')
        ]
        self._test_default_node_quant_handler_ops(
            module, functional, qconfig, is_reference, node_list)

    def test_bmm_int_reference(self):
        class M(torch.nn.Module):
            def __init__(self):
                super().__init__()
                self.bmm = torch.bmm

            def forward(self, x, y):
                out = self.bmm(x, y)
                return out

        data_x = torch.randn((2, 2, 2,))
        data_y = torch.randn((2, 2, 2,))
        qconfig_dict = {"": torch.quantization.get_default_qconfig("fbgemm")}
        is_reference = True
        node_list = [
            ns.call_function(torch.quantize_per_tensor),
            ns.call_function(torch.quantize_per_tensor),
            ns.call_method('dequantize'),
            ns.call_method('dequantize'),
            ns.call_function(torch.bmm),
            ns.call_function(torch.quantize_per_tensor),
            ns.call_method('dequantize'),
        ]

        m = M().eval()
        m_prep = torch.quantization.quantize_fx.prepare_fx(m, qconfig_dict)
        m_prep(data_x, data_y)
        m_quant = torch.quantization.quantize_fx.convert_fx(m_prep, is_reference=is_reference)
        m_quant(data_x, data_y)

        self.checkGraphModuleNodes(m_quant, expected_node_list=node_list)

    @skipIfNoFBGEMM
    def test_clamp(self):
        class M(torch.nn.Module):
            def __init__(self):
                super(M, self).__init__()
                self.conv = torch.nn.Conv2d(2, 2, 2).float()
                self.relu6 = torch.nn.ReLU6()
                self.relu6_ = torch.nn.ReLU6(True)
                self.hardtanh = torch.nn.Hardtanh()
                self.hardtanh_ = torch.nn.Hardtanh(inplace=True)

            def forward(self, x):
                x = self.conv(x)
                x = self.relu6(x)
                self.relu6_(x)
                x = F.relu6(x)
                x = torch.clamp(x, -3, 3)
                x = x.clamp(-2.5, 2.5)
                # x = x.clamp_(-2, 2)  # Enable when quantized `clamp_` is ready
                x = self.hardtanh(x)
                self.hardtanh_(x)
                x = F.hardtanh(x)
                F.hardtanh_(x)
                return x

        data = (torch.rand((1, 2, 5, 5), dtype=torch.float),)
        # list of node that should occur in order
        node_list = [
            ns.call_function(torch.quantize_per_tensor),
            ns.call_module(nnq.Conv2d),
            ns.call_function(F.hardtanh_),
            ns.call_method('dequantize')
        ]
        for quant_type in self.static_quant_types:
            self.checkGraphModeFxOp(
                M(), data, quant_type, expected_node_list=node_list)

    def test_fixed_qparams_ops_fp16(self):
        class M(torch.nn.Module):
            def __init__(self):
                super().__init__()
                self.sigmoid = torch.nn.Sigmoid()
                self.tanh = torch.nn.Tanh()

            def forward(self, x):
                x = self.sigmoid(x)
                x = torch.sigmoid(x)
                x = x.sigmoid()
                x = self.tanh(x)
                x = torch.tanh(x)
                x = x.tanh()
                return x

        data = (torch.randn((2, 2, 2, 2), dtype=torch.float),)
        quant_type = QuantType.STATIC
        qconfig_dict = {
            "": float16_static_qconfig
        }
        node_occurrence = {
            ns.call_method("to"): 7
        }
        self.checkGraphModeFxOp(
            M(), data, quant_type, custom_qconfig_dict=qconfig_dict,
            expected_node_occurrence=node_occurrence)


    @skipIfNoFBGEMM
    def test_general_shape_ops(self):
        """ A test that checks dequantize will be swapped for
        all supported general shape ops like aten::flatten
        without actually checking for execution of these ops
        """
        class M(torch.nn.Module):
            def __init__(self):
                super(M, self).__init__()
                self.maxpool1d = torch.nn.MaxPool1d(kernel_size=3)
                self.maxpool2d = torch.nn.MaxPool2d(kernel_size=3)
                self.maxpool3d = torch.nn.MaxPool3d(kernel_size=3)
                self.dropout = torch.nn.Dropout()
                self.conv1 = torch.nn.Conv2d(3, 3, 3)
                self.conv2 = torch.nn.Conv2d(3, 3, 3)
                self.relu = torch.nn.ReLU()

            def forward(self, x):
                x = self.conv1(x)
                # add_scalar
                x = x + 3
                # mul_scalar
                x = x * 3
                # add_scalar_out
                x += 3
                # mul_scalar_out
                x *= 3
                # add_scalar_relu
                x = x + 3
                x = F.relu(x)
                # add_scalar_relu_out
                x += 3
                x = F.relu(x)
                # mul_scalar_relu
                x = x * 3
                x = F.relu(x)
                # mul_scalar_relu_out
                x *= 3
                x = F.relu(x)
                x = self.maxpool1d(x)
                x = self.maxpool2d(x)
                x = self.maxpool3d(x)
                x = torch.flatten(x)
                x = torch.max(x)
                x = torch.min(x)
                x = x.reshape([-1])
                x = x.resize_(1, 1, x.numel())
                x = x.view(-1)
                # prim::ListConstruct
                xs = [x, x]
                # prim::ListUnpack
                x, y = xs
                # prim::TupleConstruct
                xs = (x, x)
                # prim::TupleUnpack
                x, y = xs
                x = x.transpose(1, 2)
                x = x.contiguous()
                x, y = torch.chunk(x, 2)
                x = F.dropout(x)
                x = self.dropout(x)
                x, _ = torch.sort(x)
                x = x.permute(0, 2, 3, 1)
                x = x.repeat_interleave(3, 1)
                x = torch.repeat_interleave(x, 3, 1)
                x = self.relu(x)
                x = F.relu(x)
                x = F.relu(x, inplace=True)
                x = x.relu()
                x.relu_()
                x = x.squeeze(0)
                x.squeeze_(0)
                x = torch.squeeze(x, 0)
                x = x.unsqueeze(0)
                x.unsqueeze_(0)
                x = torch.unsqueeze(x, 0)
                x = x.detach()
                x.detach_()
                x = x.repeat(4, 2)
                y = []
                y.append(x)
                z = torch.stack(y, 0)
                z = [z, z]
                x, _ = z
                x = self.conv2(x)
                return x

        data = torch.rand(1, 3, 10, 10)
        # This model is not executable since we just put all ops
        # in the same forward
        m = M().eval()
        qconfig_dict = {'': default_qconfig}
        prepared = prepare_fx(m, qconfig_dict)
        # not runnable
        quantized = convert_fx(prepared)

        # This checks that the dequantize from the output of first conv
        # is being propagated to the end, so that we don't insert extra
        # observers and also successfully fused two quantized::conv2d
        # patterns
        # one quantize_per_tensor for input
        # check exact counts of quantize and dequantize
        count_check = {
            ns.call_function(torch.quantize_per_tensor) : 1,
            ns.call_method('dequantize') : 1
        }
        order_check = [
            ns.call_function(torch.quantize_per_tensor),
            ns.call_module(nnq.Conv2d),
            ns.call_module(nnq.Conv2d),
            ns.call_method('dequantize'),
        ]
        self.checkGraphModuleNodes(
            quantized,
            expected_node_occurrence=count_check,
            expected_node_list=order_check)


        # Checking the is_reference output
        m = M().eval()
        qconfig_dict = {'': default_qconfig}
        prepared = prepare_fx(m, qconfig_dict)
        # not runnable
        quantized = convert_fx(prepared, is_reference=True)


    @skipIfNoFBGEMM
    def test_general_value_ops(self):
        """ A test that checks correct patterns are produced for
        all supported general value ops like aten::avg_pool2d \
        without actually checking for execution of these ops
        """
        class M(torch.nn.Module):
            def __init__(self):
                super().__init__()
                self.conv = torch.nn.Conv2d(3, 3, 3)
                self.avg_pool1d = torch.nn.AvgPool1d(3)
                self.avg_pool2d = torch.nn.AvgPool2d(3)
                self.avg_pool3d = torch.nn.AvgPool3d(3)
                self.adaptive_avg_pool1d = torch.nn.AdaptiveAvgPool1d((1))
                self.adaptive_avg_pool2d = torch.nn.AdaptiveAvgPool2d((1, 1))
                self.adaptive_avg_pool3d = torch.nn.AdaptiveAvgPool3d((1, 1, 1))

            def forward(self, x):
                x = self.conv(x)
                x = self.avg_pool1d(x)
                x = self.avg_pool2d(x)
                x = self.avg_pool3d(x)
                x = self.adaptive_avg_pool1d(x)
                x = self.adaptive_avg_pool2d(x)
                x = self.adaptive_avg_pool3d(x)
                x = F.avg_pool1d(x, 3)
                x = F.avg_pool2d(x, 3)
                x = F.avg_pool3d(x, 3)
                x = F.adaptive_avg_pool1d(x, (1))
                x = F.adaptive_avg_pool2d(x, (1, 1))
                x = F.adaptive_avg_pool3d(x, (1, 1, 1))
                x = torch.mean(x)
                x = torch.mean(x, [2, 3], False)
                x = x.mean()
                x = x.mean([2, 3], True)
                x = F.interpolate(x, 4, mode='nearest')
                x = F.interpolate(x, 4, mode='linear')
                x = self.conv(x)
                return x

        # This model is not executable since we just put all ops
        # in the same forward
        m = M().eval()
        # nothing to fuse so skipping the fuse step
        qconfig_dict = {'': default_qconfig}
        prepared = prepare_fx(m, qconfig_dict)
        # not runnable
        quantized = convert_fx(prepared)

        # This checks that the dequantize from the output of first conv
        # is being propagated to the end, so that we don't insert extra
        # observers
        # check exact counts of quantize and dequantize
        count_check = {
            ns.call_function(torch.quantize_per_tensor) : 1,
            ns.call_method('dequantize') : 1
        }
        order_check = [
            ns.call_function(torch.quantize_per_tensor),
            ns.call_module(nnq.Conv2d),
            ns.call_module(nnq.Conv2d),
            ns.call_method('dequantize'),
        ]
        self.checkGraphModuleNodes(
            quantized,
            expected_node_occurrence=count_check,
            expected_node_list=order_check)

    def test_getitem(self):
        """ Make sure we only insert observer for getitem if the following node is matched
        or needs to be quantized
        """
        class M(torch.nn.Module):
            def forward(self, xs):
                x = xs[0]
                return x

        m = M().eval()
        m = prepare_fx(m, {"": default_qconfig})
        self.checkGraphModuleNodes(m, expected_node_occurrence={
            ns.call_module(torch.quantization.MinMaxObserver): 0
        })
        m = convert_fx(m)
        m(torch.rand(1, 2))

        class M2(torch.nn.Module):
            def forward(self, xs):
                x = xs[0]
                x = torch.sigmoid(x)
                return x

        m2 = M2().eval()
        m2 = prepare_fx(m2, {"": default_qconfig})
        self.checkGraphModuleNodes(m2, expected_node_occurrence={
            ns.call_module(torch.quantization.MinMaxObserver): 1
        })
        m2 = convert_fx(m2)
        self.checkGraphModuleNodes(m2, expected_node_list=[
            ns.call_function(torch.quantize_per_tensor),
            ns.call_method("dequantize")
        ])
        m2([torch.rand(1, 2)])

        # testing prepare recognizes non-Tensor input for getitem
        class M3(torch.nn.Module):
            def forward(self, x):
                s = x.shape
                n, c = s[:2]
                x = torch.sigmoid(x)
                return x

        m3 = M3().eval()
        m3 = prepare_fx(m3, {"": default_qconfig})
        self.checkGraphModuleNodes(m3, expected_node_occurrence={
            ns.call_module(torch.quantization.MinMaxObserver): 1
        })
        m3 = convert_fx(m3)
        self.checkGraphModuleNodes(m3, expected_node_list=[
            ns.call_function(torch.quantize_per_tensor),
            ns.call_method("dequantize")
        ])
        m3(torch.rand(1, 2, 3, 4))


    @skipIfNoFBGEMM
    def test_fixed_qparams_ops(self):
        class M(torch.nn.Module):
            def __init__(self):
                super().__init__()
                self.conv = torch.nn.Conv2d(3, 3, 3)
                self.sigmoid = torch.nn.Sigmoid()
                self.hardsigmoid = torch.nn.Hardsigmoid()
                self.tanh = torch.nn.Tanh()

            def forward(self, x):
                x = self.conv(x)
                # F.sigmoid is deprecated
                x = self.sigmoid(x)
                x = torch.sigmoid(x)
                x = x.sigmoid()
                x.sigmoid_()
                x = self.hardsigmoid(x)
                x = F.hardsigmoid(x)
                x = F.hardsigmoid(x, inplace=True)
                x = x.hardsigmoid()
                x.hardsigmoid_()
                x = self.tanh(x)
                # F.tanh is deprecated
                x = torch.tanh(x)
                x = x.tanh()
                x.tanh_()
                x = self.conv(x)
                return x

        for eval_mode in [True, False]:
            # This model is not executable since we just put all ops
            # in the same forward
            m = M()
            if eval_mode:
                m.eval()
                qconfig = default_qconfig
                prepare = prepare_fx
                fq_count = 13
            else:
                m.train()
                qconfig = default_qat_qconfig
                prepare = prepare_qat_fx
                fq_count = 13

            # nothing to fuse so skipping the fuse step
            qconfig_dict = {'': qconfig}
            prepared = prepare(m, qconfig_dict)
            prepared_copy = copy.deepcopy(prepared)
            # check the correct number of activation_post_process is inserted
            count_check = {
                ns.call_module(FixedQParamsFakeQuantize) : fq_count,
            }
            self.checkGraphModuleNodes(
                prepared,
                expected_node_occurrence=count_check)
            # not runnable
            quantized = convert_fx(prepared)
            quantized_reference = convert_fx(prepared_copy, is_reference=True)

            # This checks that the dequantize from the output of first conv
            # is being propagated to the end, so that we don't insert extra
            # observers
            # check exact counts of quantize and dequantize
            count_check = {
                ns.call_function(torch.quantize_per_tensor) : 1,
                ns.call_method('dequantize') : 1
            }
            order_check = [
                ns.call_function(torch.quantize_per_tensor),
                ns.call_module(nnq.Conv2d),
                ns.call_module(nn.Sigmoid),
                ns.call_module(nnq.Conv2d),
                ns.call_method('dequantize'),
            ]
            self.checkGraphModuleNodes(
                quantized,
                expected_node_occurrence=count_check,
                expected_node_list=order_check)

            reference_count_check = {
                ns.call_function(torch.quantize_per_tensor) : 16,
                ns.call_method('dequantize') : 13
            }
            reference_order_check = [
                ns.call_function(torch.quantize_per_tensor),
                ns.call_method('dequantize'),
                ns.call_module(nn.Conv2d),
                ns.call_function(torch.quantize_per_tensor),
                ns.call_method('dequantize'),
                ns.call_module(nn.Sigmoid),
                ns.call_function(torch.quantize_per_tensor),
                ns.call_method('dequantize'),
                ns.call_module(nn.Conv2d),
                ns.call_function(torch.quantize_per_tensor),
                ns.call_method('dequantize'),
            ]
            self.checkGraphModuleNodes(
                quantized_reference,
                expected_node_occurrence=reference_count_check,
                expected_node_list=reference_order_check)


    def test_float_functional(self):
        class TorchAdd(nn.Module):
            """Wrapper around torch.add so that all ops can be found at build"""
            def __init__(self):
                super().__init__()
                self.add_func = nnq.FloatFunctional()

            def forward(self, x, y):
                return self.add_func.add(x, y)

        class M(torch.nn.Module):
            def __init__(self):
                super().__init__()
                self.ff1 = TorchAdd()
                self.ff2 = nnq.FloatFunctional()
                self.ff3 = nnq.FloatFunctional()
                self.ff4 = nnq.FloatFunctional()
                self.ff5 = nnq.FloatFunctional()
                self.ff6 = nnq.FloatFunctional()

            def forward(self, x):
                x = self.ff1(x, x)
                x = self.ff2.add_scalar(x, 3)
                x = self.ff3.mul(x, x)
                x = self.ff4.mul_scalar(x, 3)
                x = self.ff5.add_relu(x, x)
                x = self.ff6.cat([x])
                return x

        data = torch.rand(3, 3)
        # Note: QAT test succeeded by chance, to make it actually work
        # we need to fix eager mode FloatFunctional by removing
        # activation_post_process in add_scalar and mul_scalar
        for quant_type in self.static_quant_types:
            m = M()
            ref_m = torch.quantization.QuantWrapper(M())
            is_qat = quant_type == QuantType.QAT
            if is_qat:
                m.train()
                ref_m.train()
                qconfig = default_qat_qconfig
                expected_act_post_process = torch.quantization.FakeQuantize
            else:
                m.eval()
                ref_m.eval()
                qconfig = default_qconfig
                expected_act_post_process = torch.quantization.MinMaxObserver

            prepare_fx_function = prepare_qat_fx if is_qat else prepare_fx
            qconfig_dict = {"": qconfig}
            m = prepare_fx_function(m, qconfig_dict)
            node_occurrence = {
                ns.call_module(expected_act_post_process): 7,
                ns.call_module(torch.nn.quantized.FloatFunctional): 0
            }
            self.checkGraphModuleNodes(m, expected_node_occurrence=node_occurrence)
            m(data)
            node_list = [
                ns.call_function(torch.quantize_per_tensor),
                ns.call_function(torch.ops.quantized.add),
                ns.call_function(torch.ops.quantized.add),
                ns.call_function(torch.ops.quantized.mul),
                ns.call_function(torch.ops.quantized.mul),
                ns.call_function(torch.ops.quantized.add_relu),
                ns.call_function(torch.cat),
                ns.call_method('dequantize')
            ]
            m = convert_fx(m)
            self.checkGraphModuleNodes(m, expected_node_list=node_list)

            # make sure numerics match with eager mode
            ref_m.qconfig = qconfig
            prepare_function = prepare_qat if is_qat else prepare
            ref_m = prepare_function(ref_m)
            ref_m(data)
            ref_m = convert(ref_m)
            # FX Graph Mode and Eager Mode now diverages in numerics of add_scalar and mul_scalar
            # self.assertEqual(m(data), ref_m(data))

    def test_embedding(self):
        class M(torch.nn.Module):
            def __init__(self):
                super().__init__()
                self.emb = torch.nn.Embedding(num_embeddings=10, embedding_dim=12)

            def forward(self, indices):
                return self.emb(indices)

        model = M().eval()
        indices = torch.tensor([9, 6, 5, 7, 8, 8, 9, 2, 8, 6, 6, 9, 1, 6, 8, 8, 3, 2, 3, 6, 3, 6, 5, 7, 0, 8, 4, 6, 5, 8, 2, 3])
        quantized_node = ns.call_module(nnq.Embedding)
        configs = [
            (float_qparams_weight_only_qconfig, ns.call_module(nnq.Embedding)),
            (None, ns.call_module(nn.Embedding)),
            (default_qconfig, ns.call_module(nn.Embedding)),
        ]

        for qconfig, node in configs:
            qconfig_dict = {"": qconfig}
            m = prepare_fx(model, qconfig_dict)
            self.checkGraphModuleNodes(m, expected_node_occurrence={
                ns.call_module(torch.quantization.MinMaxObserver): 0
            })
            m = convert_fx(m)
            self.checkGraphModuleNodes(m, expected_node=node)
            # make sure it runs
            m(indices)

    def test_embedding_bag(self):
        class M(torch.nn.Module):
            def __init__(self):
                super().__init__()
                self.emb = torch.nn.EmbeddingBag(num_embeddings=10, embedding_dim=12, include_last_offset=True)

            def forward(self, indices, offsets):
                return self.emb(indices, offsets)

        indices = torch.tensor([9, 6, 5, 7, 8, 8, 9, 2, 8, 6, 6, 9, 1, 6, 8, 8, 3, 2, 3, 6, 3, 6, 5, 7, 0, 8, 4, 6, 5, 8, 2, 3])
        offsets = torch.tensor([0, 19, 20, 28, 28, 32])
        quantized_node = ns.call_module(nnq.EmbeddingBag)
        inputs = (indices, offsets)

        for dtype in [torch.quint8, torch.quint4x2]:
            model = M().eval()
            float_qparams_observer = PerChannelMinMaxObserver.with_args(dtype=dtype,
                                                                        qscheme=torch.per_channel_affine_float_qparams,
                                                                        ch_axis=0)
            float_qparams_qconfig = QConfigDynamic(activation=default_placeholder_observer,
                                                   weight=float_qparams_observer)
            self.checkGraphModeFxOp(
                model,
                inputs,
                QuantType.DYNAMIC,
                quantized_node,
                custom_qconfig_dict={"": float_qparams_qconfig}
            )

        # check it works in None and static qconfig
        for qconfig in [None, default_qconfig]:
            qconfig_dict = {"": default_qconfig}
            m = M().eval()
            m = prepare_fx(model, qconfig_dict)
            self.checkGraphModuleNodes(m, expected_node_occurrence={
                ns.call_module(torch.quantization.MinMaxObserver): 0
            })
            m = convert_fx(m)
            self.checkGraphModuleNodes(m, expected_node=ns.call_module(nn.EmbeddingBag))
            # make sure it runs
            m(*inputs)

    def _test_rnn_impl(self, qconfigs, M, module_type_strs, module_types, sample_input):
        options = itertools.product(qconfigs, module_type_strs)
        for qconfig, module_type_str in options:
            model_eager = M(module_type_str).eval()
            model_graph = copy.deepcopy(model_eager)
            if torch.backends.quantized.engine == 'qnnpack' and \
               qconfig is float16_dynamic_qconfig:
                continue
                # fp16 dynamic quant is not supported for qnnpack

            eager_qconfig_dict = {x : qconfig for x in module_types}
            model_eager = quantize_dynamic(model_eager, qconfig_spec=eager_qconfig_dict)

            graph_qconfig_dict = {
                "object_type": [
                    (x, qconfig) for x in module_types
                ]
            }
            model_graph = prepare_fx(model_graph, graph_qconfig_dict)
            model_graph = convert_fx(model_graph)
            self.assertEqual(model_eager(sample_input), model_graph(sample_input))
            self.checkScriptable(model_graph, [[sample_input]], True)

    def test_rnn_cell(self):
        qconfigs = [per_channel_dynamic_qconfig, default_dynamic_qconfig, float16_dynamic_qconfig]
        module_type_strs = ['LSTMCell', 'GRUCell', 'RNNTanh', 'RNNReLU']
        module_types = [torch.nn.LSTMCell, torch.nn.GRUCell, torch.nn.RNNCell]
        sample_input = torch.tensor([[100, -155],
                                     [-155, 100],
                                     [100, -155]], dtype=torch.float)
        self._test_rnn_impl(qconfigs, RNNCellDynamicModel, module_type_strs, module_types, sample_input)

    def test_rnn(self):
        qconfigs = [per_channel_dynamic_qconfig, default_dynamic_qconfig, float16_dynamic_qconfig]
        module_type_strs = ['LSTM']
        module_types = [torch.nn.LSTM]
        niter = 10
        sample_input = torch.tensor([[100, -155],
                                     [-155, 100],
                                     [100, -155]], dtype=torch.float).unsqueeze(0).repeat(niter, 1, 1)
        self._test_rnn_impl(qconfigs, RNNDynamicModel, module_type_strs, module_types, sample_input)

    def _test_conv_transpose_impl(
            self, float_cls: Callable, q_cls: Callable, data: torch.Tensor):
        with override_quantized_engine('qnnpack'):
            # Create fp32 versions of FX and Eager models
            m1 = torch.nn.Sequential(float_cls(1, 1, 1))
            m2 = torch.nn.Sequential(float_cls(1, 1, 1))
            m2.load_state_dict(m1.state_dict())
            m2 = torch.quantization.QuantWrapper(m2)
            # FX graph
            result_dict = self.checkGraphModeFxOp(
                m1, (data,), QuantType.STATIC,
                expected_node_occurrence={
                    ns.call_module(q_cls): 1,
                })
            q_result1 = result_dict["result"]
            # Eager
            m2.qconfig = get_default_qconfig(torch.backends.quantized.engine)
            m2.eval()
            m2p = torch.quantization.prepare(m2)
            m2p(data)
            m2q = torch.quantization.convert(m2p)
            q_result2 = m2q(data)
            # verify results match
            self.assertEqual(q_result1, q_result2)

    @unittest.skipUnless('qnnpack' in supported_qengines,
                         "This Pytorch Build has not been built with or does not support QNNPACK")
    def test_conv_transpose_1d(self):
        self._test_conv_transpose_impl(
            torch.nn.ConvTranspose1d, nnq.ConvTranspose1d, torch.randn(4, 1, 4))

    @unittest.skipUnless('qnnpack' in supported_qengines,
                         "This Pytorch Build has not been built with or does not support QNNPACK")
    def test_conv_transpose_2d(self):
        self._test_conv_transpose_impl(
            torch.nn.ConvTranspose2d, nnq.ConvTranspose2d, torch.randn(4, 1, 4, 4))

    def test_reshape_fp16(self):
        class M(torch.nn.Module):
            def __init__(self, w, b):
                super().__init__()
                self.w = w
                self.b = b

            def forward(self, x):
                x = torch.nn.functional.linear(x, self.w)
                x = x.reshape(-1, 4)
                x = torch.nn.functional.linear(x, self.w)
                return x

        w = torch.randn(4, 4)
        b = torch.randn(4)
        m = M(w, b).eval()
        qconfig_dict = {
            # this has no effect on reshape since it's a CopyNode
            "": float16_static_qconfig,
            "object_type": [
                (torch.nn.functional.linear, default_qconfig)
            ]
        }
        m = prepare_fx(m, qconfig_dict)
        expected_occurrence = {
            # input and weight of first and second linear, output of first and second linear
            ns.call_module(torch.quantization.MinMaxObserver): 6,
            # we don't insert placeholder observer for output of reshape
            ns.call_module(torch.quantization.PlaceholderObserver): 1
        }
        self.checkGraphModuleNodes(
            m,
            expected_node_occurrence=expected_occurrence
        )
        m = convert_fx(m)
        expected_occurrence = {
            ns.call_function(torch.quantize_per_tensor): 2,
            # dequantize after first linear, before reshape and before output
            ns.call_method("dequantize"): 3,
            ns.call_method("to"): 1,
            ns.call_function(torch.ops.quantized.linear): 2
        }
        self.checkGraphModuleNodes(
            m,
            expected_node_occurrence=expected_occurrence
        )
        # make sure it runs
        m(torch.randn(2, 4))

    def test_multiple_qconfigs_for_single_value(self):
        """ Test multiple qconfigs for a single value"""
        class M(torch.nn.Module):
            def __init__(self, w, b):
                super().__init__()
                self.w = w
                self.b = b

            def forward(self, x):
                x = torch.nn.functional.linear(x, self.w)
                x = torch.sigmoid(x)
                return x

        w = torch.randn(4, 4)
        b = torch.randn(4)
        m = M(w, b).eval()
        qconfig_dict = {
            "": float16_static_qconfig,
            "object_type": [
                (torch.nn.functional.linear, default_qconfig)
            ]
        }
        m = prepare_fx(m, qconfig_dict)
        expected_occurrence = {
            # input and weight of linear, output of linear
            ns.call_module(torch.quantization.MinMaxObserver): 3,
            # input and output of sigmoid
            ns.call_module(torch.quantization.PlaceholderObserver): 2,
        }
        self.checkGraphModuleNodes(
            m,
            expected_node_occurrence=expected_occurrence
        )
        # make sure it runs
        m = convert_fx(m)
        expected_occurrence = {
            ns.call_function(torch.quantize_per_tensor): 1,
            ns.call_method("dequantize"): 3,
            ns.call_method("to"): 2
        }
        self.checkGraphModuleNodes(
            m,
            expected_node_occurrence=expected_occurrence
        )

    def test_boolean_tensor(self):
        """ Make sure we don't insert observer for boolean Tensors """
        class M(torch.nn.Module):
            def forward(self, x, mask):
                mask = mask.unsqueeze(0)
                mask = mask.unsqueeze(1)
                x = x.masked_fill(mask, 1)
                return x

        m = M().eval()
        m = prepare_fx(m, {"": default_qconfig})
        expected_occurrence = {
            ns.call_module(torch.quantization.MinMaxObserver): 0
        }
        self.checkGraphModuleNodes(
            m,
            expected_node_occurrence=expected_occurrence)
        m = convert_fx(m)
        m(torch.rand(1, 2, 3, 4), torch.rand(3, 4).bool())
        return m

    def test_chunk(self):
        class M(torch.nn.Module):
            def forward(self, x):
                x, y = torch.chunk(x, 2)
                x = x + y
                return x
        m = M().eval()
        m = prepare_fx(m, {"": default_qconfig})
        data = torch.rand(2, 2, 2, 2)
        m(data)
        m = convert_fx(m)
        m(data)
        # make sure everything runs


class TestQuantizeFxModels(QuantizationTestCase):
    @skipIfNoFBGEMM
    @unittest.skipIf(not TEST_CUDA, "gpu is not available.")
    def test_static_gpu_convert_basic(self):

        class Net(nn.Module):
            def __init__(self):
                super(Net, self).__init__()
                self.relu1 = nn.ReLU()
                self.conv1 = nn.Conv2d(1, 6, 5)
                self.linear1 = nn.Linear(120, 1)

            def forward(self, x):
                x = self.relu1(self.conv1(x))
                y = self.linear1(x.view(-1))
                return y

        input = torch.randn((5, 1, 6, 6)).to('cuda')
        model = Net().to('cuda').eval()
        qconfig_dict = {"": torch.quantization.get_default_qconfig('fbgemm')}
        model_prepared = prepare_fx(model, qconfig_dict)
        model_prepared(input)
        model_quantized = convert_fx(model_prepared, is_reference=True)
        out = model_quantized(input)
        self.assertEqual(out.device.type, 'cuda')

    @skipIfNoFBGEMM
    @unittest.skipIf(not TEST_CUDA, "gpu is not available.")
    def test_switch_device_prepare_convert(self):

        class Net(nn.Module):
            def __init__(self):
                super(Net, self).__init__()
                self.relu1 = nn.ReLU()
                self.conv1 = nn.Conv2d(1, 6, 5)
                self.linear1 = nn.Linear(120, 1)

            def forward(self, x):
                x = self.relu1(self.conv1(x))
                y = self.linear1(x.view(-1))
                return y

        for device in ['cuda', 'cpu']:
            device_after = 'cuda' if device == 'cpu' else 'cpu'
            input = torch.randn((5, 1, 6, 6)).to(device)
            model = Net().to(device).eval()
            qconfig_dict = {"": torch.quantization.get_default_qconfig('fbgemm')}
            model_prepared = prepare_fx(model, qconfig_dict)
            model_prepared(input)
            model_prepared.to(device_after)
            model_quantized = convert_fx(model_prepared, is_reference=True)
            out = model_quantized(input.to(device_after))
            self.assertEqual(out.device.type, device_after)

    @skipIfNoFBGEMM
    @unittest.skipIf(not TEST_CUDA, "gpu is not available.")
    def test_prepare_serialize_switch_device_convert(self):
        class Net(nn.Module):
            def __init__(self):
                super(Net, self).__init__()
                self.conv1 = nn.Conv2d(1, 6, 5)
                self.linear1 = nn.Linear(120, 1)

            def forward(self, x):
                x = self.conv1(x)
                y = self.linear1(x.view(-1))
                return y

        for device in ['cuda', 'cpu']:
            for device_after in ['cuda', 'cpu']:
                input = torch.randn((5, 1, 6, 6)).to(device)
                model = Net().to(device).eval()
                qconfig_dict = {"": torch.quantization.get_default_qconfig('fbgemm')}
                model_prepared_first = prepare_fx(model, qconfig_dict)
                model_prepared_second = prepare_fx(model, qconfig_dict)
                model_prepared_first(input)
                state_dict = model_prepared_first.state_dict()
                del model_prepared_first
                model_prepared_second.load_state_dict(state_dict)
                model_prepared_second.to(device_after)
                model_quantized = convert_fx(model_prepared_second, is_reference=True)
                out = model_quantized(input.to(device_after))
                self.assertEqual(out.device.type, device_after)

    def _test_model_impl(
            self, mode, name, model, eager_quantizable_model,
            check_with_eager=True,
            diff_of_quant=None,
            diff_from_eager=None):
        if diff_of_quant is None or diff_from_eager is None:
            diff_of_quant = {}
            diff_from_eager = {}

        if mode not in diff_of_quant or mode not in diff_from_eager:
            diff_of_quant[mode] = {}
            diff_from_eager[mode] = {}

        input_tensor = torch.rand(1, 3, 224, 224)
        input_tensor_inception = torch.rand(1, 3, 299, 299)
        output_value = torch.randint(0, 1, (1,))

        # print('quantizing:', name, ' mode:', mode)
        if name == 'inception_v3':
            input_value = input_tensor_inception
        else:
            input_value = input_tensor

        qconfig = default_qconfig if mode == 'static' else default_qat_qconfig
        qconfig_dict = {'': qconfig}
        script = torch.jit.script(model)

        # make sure graph module and script module are both runanble
        original_out = model(input_value)
        is_not_tuple_out = not isinstance(original_out, tuple)
        script_out = script(input_value)

        # set to train just before quantization
        prepare_fx_fn = prepare_fx
        if mode != 'static':
            model.train()
            prepare_fx_fn = prepare_qat_fx

        prepared = prepare_fx_fn(model, qconfig_dict)

        if mode == 'ddp':
            mp.spawn(run_ddp,
                     args=(world_size, prepared),
                     nprocs=world_size,
                     join=True)
        elif mode == 'qat':
            assert prepared.training, 'prepared must be in training mode for qat'
            optimizer = torch.optim.SGD(prepared.parameters(), lr=0.0001)
            criterion = nn.CrossEntropyLoss()
            train_one_epoch(prepared, criterion, optimizer, [(input_value, output_value)], torch.device('cpu'), 1)
        else:
            for i in range(10):
                prepared(input_value)

        # print('after observation root:', prepared.root)

        qgraph = convert_fx(prepared)
        # print('after quantization root:', qgraph.root)
        # print('after quantization code:', qgraph.src)
        qgraph.eval()
        qgraph_script = torch.jit.script(qgraph)
        # print('quantized and scripted:', qgraph_script.graph)

        qgraph_out = qgraph(input_value)
        qgraph_script = qgraph_script(input_value)

        if is_not_tuple_out:
            diff_of_quant[mode][name] = (original_out - qgraph_out).abs().max()
            assert torch.allclose(qgraph_out, qgraph_script), 'graph, scripted graph'
        else:
            print('tuple output')

        if eager_quantizable_model is not None:
            # comparing to eager mode quantization
            qeager = eager_quantizable_model
            ref_out = qeager(input_value)
            qeager.qconfig = qconfig
            if mode == 'static':
                qeager.fuse_model()
                prepare(qeager, inplace=True)
            else:
                qeager.train()
                qeager.fuse_model()
                prepare_qat(qeager, inplace=True)

            # calibration
            if mode == 'ddp':
                mp.spawn(run_ddp,
                         args=(world_size, qeager),
                         nprocs=world_size,
                         join=True)
            elif mode == 'qat':
                assert qeager.training, 'qeager should be in training mode for qat'
                optimizer = torch.optim.SGD(qeager.parameters(), lr=0.0001)
                train_one_epoch(qeager, criterion, optimizer, [(input_value, output_value)], torch.device('cpu'), 1)
            else:
                for i in range(10):
                    qeager(input_value)

            # print('ref after observation:', qeager)

            convert(qeager, inplace=True)
            qeager.eval()

            # print('ref after quantization:', qeager)
            qeager_out = qeager(input_value)
            qeager_script = torch.jit.script(qeager)
            qscript_out = qeager_script(input_value)
            if is_not_tuple_out:
                diff_from_eager[mode][name] = (qeager_out - qgraph_out).abs().max()
                if check_with_eager:
                    self.assertEqual(diff_from_eager[mode][name], 0,
                                     'Result of graph mode quantization and ' +
                                     'eager mode quantization on model: ' + name +
                                     ' should match. Mode: ' + mode +
                                     ' diff:' + str(diff_from_eager[mode][name]))

    def _test_building_block(self, quant_type, BB):
        eager = BB().float()
        graph = copy.deepcopy(eager)

        if quant_type == QuantType.STATIC:
            qconfig = default_qconfig
            eager_prepare = prepare
            graph_prepare = prepare_fx
            eager.eval()
            graph.eval()
            calibrate_or_train = test_only_eval_fn
            data = self.img_data_2d
        else:
            assert quant_type == QuantType.QAT
            qconfig = default_qat_qconfig
            eager_prepare = prepare_qat
            graph_prepare = prepare_qat_fx
            eager.train()
            graph.train()
            calibrate_or_train = test_only_train_fn
            data = self.img_data_2d_train

        if hasattr(eager, "fuse_model"):
            eager.fuse_model()
        eager = QuantWrapper(eager)
        eager.qconfig = qconfig
        eager = eager_prepare(eager)

        qconfig_dict = {"": qconfig}
        graph = graph_prepare(graph, qconfig_dict)

        eager_out = eager(data[0][0])
        graph_out = graph(data[0][0])
        # Eager Mode and FX Graph Mode QAT now differ in numerics both
        # in Post Training and QAT because FX Graph Mode uses same fake_quant instances
        # for input and output of CopyNode
        # self.assertEqual(eager_out, graph_out)

        calibrate_or_train(eager, data)
        calibrate_or_train(graph, data)

        eager = convert(eager)
        graph = convert_fx(graph)

        eager_out = eager(data[0][0])
        graph_out = graph(data[0][0])

    @override_qengines
    def test_resnet_base(self):
        models = [ResNetBase]
        options = itertools.product(self.static_quant_types, models)
        for quant_type, M in options:
            self._test_building_block(quant_type, M)

    @skip_if_no_torchvision
    @skipIfNoFBGEMM
    @unittest.skip("skip for now since tbb failed")
    def test_torchvision(self):
        from torchvision import models
        from torchvision.models import quantization as quantized_models
        from torchvision.models.quantization.utils import _replace_relu

        def get_available_classification_models(models):
            return [k for k, v in models.__dict__.items() if callable(v) and k[0].lower() == k[0] and k[0] != "_"]

        model_list = get_available_classification_models(models)
        quantized_model_list = get_available_classification_models(quantized_models)

        no_pretrained_model = set(['shufflenet_v2_x0_5', 'shufflenet_v2_x1_5', 'shufflenet_v2_x2_0'])
        quantized_model_list = set(quantized_model_list) - no_pretrained_model
        # test eager and graph consistency
        model_list = quantized_model_list
        model_list = set(model_list)
        # mobilenet/inception_v3/googlenet qat is not working due to AdaptiveAveragePool qat
        # we might observe the output of AdaptiveAveragePool in the future
        # and re-enable the test
        fx_eager_not_matching = [
            ("mobilenet_v2", "qat"),
            ("inception_v3", "qat"),
            ("googlenet", "qat")
        ]  # because relu6 is replaced as relu in mobilenetv2

        diff_of_quant = {}
        diff_from_eager = {}
        modes = ['static', 'qat']
        options = itertools.product(modes, model_list)
        for mode, name in options:
            pretrained = name in quantized_model_list  # load pretrained model to compare with quantized model
            kwargs = {}
            # turn off transform input for inception_v3 since
            # it's not quantized in eager mode and in fx graph
            # mode we can't skip quantizing a method right now
            # (might be supported in the future)
            if name in ["inception_v3", "googlenet"]:
                kwargs["transform_input"] = False
            eager_quantizable_model = None
            if name in quantized_model_list:
                eager_quantizable_model = quantized_models.__dict__[name](pretrained=True, quantize=False, **kwargs).eval().float()
            # compare with eager mode quantized model when it is available
            pretrained = eager_quantizable_model is not None
            model = models.__dict__[name](pretrained=pretrained, **kwargs).eval().float()
            if name == "mobilenet_v2":
                _replace_relu(model)
            # disable aux logits
            if hasattr(model, "aux_logits"):
                model.aux_logits = False
                model.AuxLogits = None
                if eager_quantizable_model:
                    eager_quantizable_model.aux_logits = False
                    eager_quantizable_model.AuxLogits = None

            check_with_eager = (name, mode) not in fx_eager_not_matching
            self._test_model_impl(
                mode, name, model, eager_quantizable_model,
                check_with_eager,
                diff_of_quant, diff_from_eager)

        def print_diffs(diffs):
            for mode, diffs_for_mode in diffs.items():
                print('mode:', mode)
                for name, diff in diffs_for_mode.items():
                    print(name, ':', diff)

        # print('differences between float and quantized')
        # print_diffs(diff_of_quant)
        # print('----------------------')
        # print('differences between graph mode and eager mode')
        # print_diffs(diff_from_eager)
        # print('----------------------')

    @skip_if_no_torchvision
    @skipIfNoFBGEMM
    @unittest.skip("TODO: Test is always failing - https://github.com/pytorch/pytorch/issues/54979")
    def test_resnet18_ddp(self):
        from torchvision import models
        from torchvision.models import quantization as quantized_models
        eager_quantizable_model = quantized_models.__dict__[name](pretrained=True, quantize=False).eval().float()
        model = models.__dict__[name](pretrained=True).eval().float()
        self._test_model_impl(
            'ddp', 'resnet18', model, eager_quantizable_model)

    @given(
        device=st.sampled_from(
            ["cpu", "cuda"] if torch.cuda.is_available() else ["cpu"]
        )
    )
    @settings(deadline=None)
    def test_qat_functional_linear(self, device):
        class Linear(torch.nn.Module):
            def __init__(self):
                super().__init__()
                self.w = torch.ones(5, 5)
                self.b = torch.zeros(5)

            def forward(self, x):
                return torch.nn.functional.linear(x, self.w, self.b)

        class M(torch.nn.Module):
            def __init__(self):
                super().__init__()
                self.mods1 = torch.nn.Sequential(Linear(), Linear())
                self.mods2 = Linear()

            def forward(self, x):
                x = self.mods1(x)
                x = self.mods2(x)
                return x

        model = M().train()
        ref_fake_quant = FakeQuantize.with_args(
            observer=MovingAverageMinMaxObserver,
            quant_min=0,
            quant_max=255,
            dtype=torch.quint8,
            reduce_range=False,
        )
        ref_weight_fake_quant = FakeQuantize.with_args(
            observer=MovingAverageMinMaxObserver,
            quant_min=-128,
            quant_max=127,
            dtype=torch.qint8,
            reduce_range=False,
        )
        ref_qat_qconfig = QConfig(
            activation=ref_fake_quant, weight=ref_weight_fake_quant
        )
        qconfig_dict = {"": ref_qat_qconfig}

        prepared_ref = prepare_qat_fx(model, qconfig_dict)

        custom_fake_quant = FusedMovingAvgObsFakeQuantize.with_args(
            observer=MovingAverageMinMaxObserver,
            quant_min=0,
            quant_max=255,
            dtype=torch.quint8,
            reduce_range=False,
        )
        custom_weight_fake_quant = FusedMovingAvgObsFakeQuantize.with_args(
            observer=MovingAverageMinMaxObserver,
            quant_min=-128,
            quant_max=127,
            dtype=torch.qint8,
            reduce_range=False,
        )
        custom_qconfig = QConfig(
            activation=custom_fake_quant, weight=custom_weight_fake_quant
        )
        custom_qconfig_dict = {"": custom_qconfig}
        prepared = prepare_qat_fx(model, custom_qconfig_dict)

        prepared.to(device)
        prepared_ref.to(device)

        prepared.apply(torch.quantization.disable_fake_quant)
        prepared.apply(torch.quantization.disable_observer)
        prepared_ref.apply(torch.quantization.disable_fake_quant)
        prepared_ref.apply(torch.quantization.disable_observer)

        inp = torch.randn(5, 5, device=device, requires_grad=True)
        for i in range(10):
            if i == 2:
                prepared.apply(torch.quantization.enable_observer)
                prepared_ref.apply(torch.quantization.enable_observer)
            if i == 4:
                prepared.apply(torch.quantization.enable_fake_quant)
                prepared_ref.apply(torch.quantization.enable_fake_quant)

            inp = torch.randn(5, 5, device=device, requires_grad=True)
            out_ref = prepared_ref(inp)
            out = prepared(inp)
            torch.testing.assert_allclose(out, out_ref)

            # try backward pass
            labels = torch.randn(5, 5, device=device)
            loss = (out - labels).sum()
            grad = torch.autograd.grad(loss, [inp])
            loss_ref = (out_ref - labels).sum()
            grad_ref = torch.autograd.grad(loss_ref, [inp])
            torch.testing.assert_allclose(grad[0], grad_ref[0])

        if 'fbgemm' in torch.backends.quantized.supported_engines:
            converted = convert_fx(prepared)
            converted_ref = convert_fx(prepared_ref)
            inp = torch.rand(5, 5)
            out = converted(inp)
            out_ref = converted(inp)

            torch.testing.assert_allclose(out, out_ref)
if __name__ == '__main__':
    raise RuntimeError("This test file is not meant to be run directly, use:\n\n"
                       "\tpython test/test_quantization.py TESTNAME\n\n"
                       "instead.")<|MERGE_RESOLUTION|>--- conflicted
+++ resolved
@@ -631,25 +631,15 @@
             qr = result_dict["quantized_reference"]
 
             def checkWeightQParams(model):
-                for module_name in ("conv",):
+                for module_name in ("linear", "conv"):
                     if hasattr(model, module_name):
                         self.assertTrue(hasattr(qr.get_submodule(module_name), "weight_qscheme"))
                         self.assertTrue(hasattr(qr.get_submodule(module_name), "weight_scale"))
                         self.assertTrue(hasattr(qr.get_submodule(module_name), "weight_zero_point"))
                         self.assertTrue("Reference" in qr.get_submodule(module_name)._get_name())
-                for module_name in ("linear",):
-                    if hasattr(model, module_name):
-                        self.assertTrue(hasattr(qr.get_submodule(module_name), "weight_qscheme"))
-                        self.assertTrue(hasattr(qr.get_submodule(module_name), "weight_scale"))
-                        self.assertTrue(hasattr(qr.get_submodule(module_name), "weight_zero_point"))
-                        self.assertTrue("Reference" in qr.get_submodule(module_name)._get_name())
 
             def checkSerDeser(model, is_dynamic):
-<<<<<<< HEAD
                 for module_name in ("linear", "conv"):
-=======
-                for module_name in ("conv",):
->>>>>>> f4496528
                     if hasattr(model, module_name):
                         # make sure seralization works
                         state_dict = copy.deepcopy(model.state_dict())
@@ -661,22 +651,6 @@
                         prev_scale = module.weight_scale
                         module.weight_scale = None
                         model.load_state_dict(state_dict)
-<<<<<<< HEAD
-=======
-                        self.assertTrue(torch.equal(prev_scale, module._weight_qparams["scale"]))
-                for module_name in ("linear",):
-                    if hasattr(model, module_name):
-                        # make sure seralization works
-                        state_dict = copy.deepcopy(model.state_dict())
-                        all_keys = _get_keys(module_name, is_dynamic)
-                        for key in all_keys:
-                            self.assertTrue(key in state_dict)
-                        # check load_state_dict restores states
-                        module = getattr(model, module_name)
-                        prev_scale = module.weight_scale
-                        module.weight_scale = None
-                        model.load_state_dict(state_dict)
->>>>>>> f4496528
                         module = getattr(model, module_name)
                         self.assertTrue(torch.equal(prev_scale, module.weight_scale))
 
@@ -3011,7 +2985,6 @@
             result_ref = m_ref(data)
             self.assertTrue(torch.equal(result, result_ref))
 
-<<<<<<< HEAD
     def test_ref_conv_module(self):
         """ Make sure the numerics for models with ref conv module
         matches models with fbgemm/qnnpack module
@@ -3050,8 +3023,6 @@
             result_ref = m_ref(data)
             self.assertTrue(torch.equal(result, result_ref))
 
-=======
->>>>>>> f4496528
 @skipIfNoFBGEMM
 class TestQuantizeFxOps(QuantizationTestCase):
     """Unit tests for individual ops
@@ -4609,13 +4580,13 @@
             reference_order_check = [
                 ns.call_function(torch.quantize_per_tensor),
                 ns.call_method('dequantize'),
-                ns.call_module(nn.Conv2d),
+                ns.call_module(nnqr.Conv2d),
                 ns.call_function(torch.quantize_per_tensor),
                 ns.call_method('dequantize'),
                 ns.call_module(nn.Sigmoid),
                 ns.call_function(torch.quantize_per_tensor),
                 ns.call_method('dequantize'),
-                ns.call_module(nn.Conv2d),
+                ns.call_module(nnqr.Conv2d),
                 ns.call_function(torch.quantize_per_tensor),
                 ns.call_method('dequantize'),
             ]
