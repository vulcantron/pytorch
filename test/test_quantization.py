--- conflicted
+++ resolved
@@ -14,12 +14,8 @@
 from quantization.test_quantized_op import TestComparatorOps  # noqa: F401
 from quantization.test_quantized_op import TestPadding  # noqa: F401
 from quantization.test_quantized_op import TestQuantizedEmbeddingOps  # noqa: F401
-<<<<<<< HEAD
-from quantization.test_quantized_op import TestPTQRNN  # noqa: F401
+from quantization.test_quantized_op import TestDynamicQuantizedRNNOp  # noqa: F401
 
-=======
-from quantization.test_quantized_op import TestDynamicQuantizedRNNOp  # noqa: F401
->>>>>>> 06a7e3aa
 # Quantized Functional
 from quantization.test_quantized_functional import TestQuantizedFunctional  # noqa: F401
 
