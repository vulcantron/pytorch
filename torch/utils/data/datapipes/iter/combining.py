--- conflicted
+++ resolved
@@ -1,9 +1,5 @@
 from torch.utils.data import IterDataPipe, functional_datapipe
-<<<<<<< HEAD
-from typing import Callable, Iterator, List, Optional, Sized, Tuple, TypeVar, Deque
-=======
-from typing import Any, Iterator, Optional, Sized, Tuple, TypeVar, Deque
->>>>>>> 54f5b6c1
+from typing import Any, Callable, Iterator, List, Optional, Sized, Tuple, TypeVar, Deque
 from collections import deque
 
 T_co = TypeVar('T_co', covariant=True)
@@ -164,7 +160,6 @@
         raise Exception("__init__ called instead of __new__")
 
 
-<<<<<<< HEAD
 class _DemultiplexerIterDataPipe(IterDataPipe):
     r""" :class:`_DemultiplexerIterDataPipe`.
 
@@ -177,42 +172,37 @@
                  classifier_fn: Callable[[T_co], int], buffer_size: int):
         self.main_datapipe = iter(datapipe)
         self.num_instances = num_instances
-        self.buffer_size = buffer_size
+        self.max_buffer_size = buffer_size
+        self.current_buffer_usage = 0
         self.child_buffers: List[Deque[T_co]] = [deque() for _ in range(num_instances)]
-        self.current_buffer_total = 0
         self.classifier_fn = classifier_fn
 
     def _find_next(self, instance_id: int) -> T_co:
         while True:
             value = self.main_datapipe.__next__()
             classification = self.classifier_fn(value)
-            if classification > self.num_instances:
+            if classification >= self.num_instances:
                 raise ValueError(f"Output of the classification fn should be between 0 and {self.num_instances - 1}. " +
                                  f"{classification} is returned.")
             if classification == instance_id:
                 return value
             self.child_buffers[classification].append(value)
-            self.current_buffer_total += 1
-            if self.current_buffer_total > self.buffer_size:
+            self.current_buffer_usage += 1
+            if self.current_buffer_usage > self.max_buffer_size:
                 raise BufferError(
-                    f"DemultiplexerIterDataPipe buffer overflow, buffer size {self.buffer_size} is insufficient.")
+                    f"DemultiplexerIterDataPipe buffer overflow, buffer size {self.max_buffer_size} is insufficient.")
 
     def get_next(self, instance_id: int):
         stop = False
         while not stop:
             if self.child_buffers[instance_id]:
-                self.current_buffer_total -= 1
+                self.current_buffer_usage -= 1
                 yield self.child_buffers[instance_id].popleft()
             else:
                 try:
                     yield self._find_next(instance_id)
                 except StopIteration:
                     stop = True
-=======
-    def __new__(cls, datapipe, instances, classifier_fn):
-        result = []
-        buffer = list(datapipe)
->>>>>>> 54f5b6c1
 
 
 @functional_datapipe('mux')
