import functools
import os
import warnings

from collections import defaultdict

<<<<<<< HEAD
from torch.utils.data import IterDataPipe, functional_datapipe, DFIterDataPipe, DataChunk
from typing import Any, Callable, Dict, Iterator, List, Optional, Sized, Tuple, TypeVar
=======
from torch.utils.data import IterDataPipe, functional_datapipe
from typing import Any, Callable, Dict, Iterator, List, Optional, Sized, Tuple, TypeVar, DefaultDict
>>>>>>> 6c0d9252

T_co = TypeVar('T_co', covariant=True)


@functional_datapipe('batch')
class BatchIterDataPipe(IterDataPipe[List[T_co]]):
    r""" :class:`BatchIterDataPipe`.

    Iterable DataPipe to create mini-batches of data. An outer dimension will be added as
    `batch_size` if `drop_last` is set to `True`, or `length % batch_size` for the
    last batch if `drop_last` is set to `False`.
    args:
        datapipe: Iterable DataPipe being batched
        batch_size: The size of each batch
        drop_last: Option to drop the last batch if it's not full
        unbatch_level: Specifies if it necessary to unbatch source data before
            applying new batching rule
    """
    datapipe: IterDataPipe[T_co]
    batch_size: int
    drop_last: bool
    length: Optional[int]

    def __init__(self,
                 datapipe: IterDataPipe[T_co],
                 batch_size: int,
                 drop_last: bool = False,
                 unbatch_level: int = 0,
                 wrapper_class = DataChunk,
                 ) -> None:
        assert batch_size > 0, "Batch size is required to be larger than 0!"
        super().__init__()
        if unbatch_level == 0:
            self.datapipe = datapipe
        else:
            self.datapipe = datapipe.unbatch(unbatch_level=unbatch_level)
        self.unbatch_level = unbatch_level
        self.batch_size = batch_size
        self.drop_last = drop_last
        self.length = None
        source_depth = getattr(datapipe,'_dp_nesting_depth',0)
        if source_depth is None:
            source_depth = 0
        self._dp_nesting_depth = source_depth + 1
        self.wrapper_class = wrapper_class

    def __iter__(self) -> Iterator[List[T_co]]:
        batch: List[T_co] = []
        for x in self.datapipe:
            batch.append(x)
            if len(batch) == self.batch_size:
                yield self.wrapper_class(batch)
                batch = []
        if len(batch) > 0:
            if not self.drop_last:
                yield self.wrapper_class(batch)
            batch = []

    def __len__(self) -> int:
        if self.length is not None:
            return self.length
        if isinstance(self.datapipe, Sized) and self.unbatch_level == 0:
            if self.drop_last:
                self.length = len(self.datapipe) // self.batch_size
            else:
                self.length = (len(self.datapipe) + self.batch_size - 1) // self.batch_size
            return self.length
        raise TypeError("{} instance doesn't have valid length".format(type(self).__name__))


@functional_datapipe('unbatch')
class UnBatchIterDataPipe(IterDataPipe):
    r""" :class:`UnBatchIterDataPipe`.

    Iterable DataPipe to undo batching of data. In other words, it flattens the data up to the specified level
    within a batched DataPipe.
    args:
        datapipe: Iterable DataPipe being un-batched
        unbatch_level: Defaults to `1` (only flattening the top level). If set to `2`, it will flatten the top 2 levels,
        and `-1` will flatten the entire DataPipe.
    """

    def __init__(self, datapipe, unbatch_level: int = 1):
        self.datapipe = datapipe
        self.unbatch_level = unbatch_level

    def __iter__(self):
        for element in self.datapipe:
            for i in self._dive(element, unbatch_level=self.unbatch_level):
                yield i

    def _dive(self, element, unbatch_level):
        if unbatch_level < -1:
            raise ValueError("unbatch_level must be -1 or >= 0")
        if unbatch_level == -1:
            if isinstance(element, list):
                for item in element:
                    for i in self._dive(item, unbatch_level=-1):
                        yield i
            else:
                yield element
        elif unbatch_level == 0:
            yield element
        else:
            if not isinstance(element, list):
                raise IndexError(f"unbatch_level {self.unbatch_level} exceeds the depth of the DataPipe")
            for item in element:
                for i in self._dive(item, unbatch_level=unbatch_level - 1):
                    yield i


@functional_datapipe('bucket_batch')
class BucketBatchIterDataPipe(IterDataPipe[List[T_co]]):
    r""" :class:`BucketBatchIterDataPipe`.

    Iterable DataPipe to create mini-batches of data from sorted bucket. An outer
    dimension will be added as `batch_size` if `drop_last` is set to `True`,
    or `length % batch_size` for the last batch if `drop_last` is set to `False`.
        args:
        datapipe: Iterable DataPipe being batched
        batch_size: The size of each batch
        drop_last: Option to drop the last batch if it's not full
        bucket_size_mul: The multiplier to specify the size of bucket
        sort_key: Callable to specify the comparison key for sorting within bucket
    """
    datapipe: IterDataPipe[T_co]
    batch_size: int
    drop_last: bool
    bucket_size_mul: int
    sort_key: Optional[Callable]
    length: Optional[int]

    def __init__(self,
                 datapipe: IterDataPipe[T_co],
                 batch_size: int,
                 drop_last: bool = False,
                 bucket_size_mul: int = 100,
                 sort_key: Optional[Callable] = None,
                 ) -> None:
        assert batch_size > 0, "Batch size is required to be larger than 0!"
        super().__init__()
        self.datapipe = datapipe
        self.batch_size = batch_size
        self.drop_last = drop_last
        self.bucket_size = batch_size * bucket_size_mul
        self.sort_key = sort_key
        if sort_key is not None and sort_key.__name__ == '<lambda>':
            warnings.warn("Lambda function is not supported for pickle, "
                          "please use regular python function instead.")
        self.bucket_ds = BatchIterDataPipe(datapipe, batch_size=self.bucket_size, drop_last=False)
        self.length = None

    def __iter__(self) -> Iterator[List[T_co]]:
        # Bucket without sorting remains same order, directly returns BatchDataset
        if self.sort_key is None:
            yield from BatchIterDataPipe(self.datapipe, batch_size=self.batch_size, drop_last=self.drop_last)
        else:
            bucket: List[T_co]
            batch: List[T_co] = []
            for bucket in self.bucket_ds:
                # In-place sort within bucket
                bucket.sort(key=self.sort_key)
                for start in range(0, len(bucket), self.batch_size):
                    batch = bucket[start: start + self.batch_size]
                    if len(batch) == self.batch_size or not self.drop_last:
                        yield batch

    def __len__(self) -> int:
        if self.length is not None:
            return self.length
        if isinstance(self.datapipe, Sized):
            if self.drop_last:
                self.length = len(self.datapipe) // self.batch_size
            else:
                self.length = (len(self.datapipe) + self.batch_size - 1) // self.batch_size
            return self.length
        raise TypeError("{} instance doesn't have valid length".format(type(self).__name__))


# defaut group key is the file pathname without the extension.
# Assuming the passed in data is a tuple and 1st item is file's pathname.
def default_group_key_fn(dataitem: Tuple[str, Any]):
    return os.path.splitext(dataitem[0])[0]


def default_sort_data_fn(datalist: List[Tuple[str, Any]]):
    txt_ext = ['.json', '.jsn', '.txt', '.text']

    def cmp_fn(a: Tuple[str, Any], b: Tuple[str, Any]):
        a_is_txt = os.path.splitext(a[0])[1] in txt_ext
        b_is_txt = os.path.splitext(b[0])[1] in txt_ext

        # if a is txt but b is not, b go front
        if a_is_txt and not b_is_txt:
            return 1
        # if a is not txt but b is txt, a go front
        if not a_is_txt and b_is_txt:
            return -1
        # if a and b both are or are not txt, sort in alphabetic order
        if a[0] < b[0]:
            return -1
        elif a[0] > b[0]:
            return 1
        return 0

    return sorted(datalist, key=functools.cmp_to_key(cmp_fn))


@functional_datapipe('groupby')
class GroupByIterDataPipe(IterDataPipe):
    # TODO(VtalyFedyunin): Add inline docs and tests (they are partially available in notebooks)
    def __init__(self,
                 datapipe: IterDataPipe[T_co],
                 group_key_fn: Callable,
                 *,
                 buffer_size: int = 10000,
                 group_size: Optional[int] = None,
                 unbatch_level: int = 0,
                 guaranteed_group_size: Optional[int] = None,
                 drop_remaining: bool = False):
        if unbatch_level == 0:
            self.datapipe = datapipe
        else:
            self.datapipe = datapipe.unbatch(unbatch_level=unbatch_level)
        self.group_key_fn = group_key_fn
        self.buffer_size = buffer_size
        self.group_size = group_size
        self.guaranteed_group_size = None
        if group_size is not None and buffer_size is not None:
            assert group_size > 0 and group_size <= buffer_size
            self.guaranteed_group_size = group_size
        if guaranteed_group_size is not None:
            assert guaranteed_group_size > 0 and group_size is not None and guaranteed_group_size <= group_size
            self.guaranteed_group_size = guaranteed_group_size
        self.drop_remaining = drop_remaining

    def _remove_biggest_key(self, buffer_elements, buffer_size):
        biggest_key = None
        biggest_size = 0
        result_to_yield = None
        for findkey in buffer_elements.keys():
            if len(buffer_elements[findkey]) > biggest_size:
                biggest_size = len(buffer_elements[findkey])
                biggest_key = findkey

        if self.guaranteed_group_size is not None and biggest_size < self.guaranteed_group_size and not self.drop_remaining:
            raise RuntimeError('Failed to group items', str(buffer_elements[biggest_key]))

        if self.guaranteed_group_size is None or biggest_size >= self.guaranteed_group_size:
            result_to_yield = buffer_elements[biggest_key]

        new_buffer_size = buffer_size - biggest_size
        del buffer_elements[biggest_key]

        return (result_to_yield, new_buffer_size)

    def __iter__(self):
        buffer_elements: DefaultDict[Any, List] = defaultdict(list)
        buffer_size = 0
        for x in self.datapipe:
            key = self.group_key_fn(x)

            if self.group_size is not None and self.group_size == len(buffer_elements[key]):
                yield buffer_elements[key]
                buffer_size -= len(buffer_elements[key])
                del buffer_elements[key]

            if buffer_size == self.buffer_size:
                (result_to_yield, buffer_size) = self._remove_biggest_key(buffer_elements, buffer_size)
                if result_to_yield is not None:
                    yield result_to_yield

            buffer_elements[key].append(x)
            buffer_size += 1

        while buffer_size:
            (result_to_yield, buffer_size) = self._remove_biggest_key(buffer_elements, buffer_size)
            if result_to_yield is not None:
                yield result_to_yield


@functional_datapipe('group_by_key')
class GroupByKeyIterDataPipe(IterDataPipe[list]):
    r""" :class:`GroupByKeyIterDataPipe`.

    Iterable datapipe to group data from input iterable by keys which are generated from `group_key_fn`,
    yields a list with `group_size` items in it, each item in the list is a tuple of key and data

    args:
        datapipe: Iterable datapipe that provides data. (typically str key (eg. pathname) and data stream in tuples)
        group_size: the size of group
        max_buffer_size: the max size of stream buffer which is used to store not yet grouped but iterated data
        group_key_fn: a function which is used to generate group key from the data in the input datapipe
        sort_data_fn: a function which is used to sort the grouped data before yielding back
        length: a nominal length of the datapipe
    """
    datapipe: IterDataPipe[Tuple[str, Any]]
    group_size: int
    max_buffer_size: int
    group_key_fn: Callable
    sort_data_fn: Callable
    curr_buffer_size: int
    stream_buffer: Dict[str, List[Tuple[str, Any]]]
    length: int

    def __init__(
            self,
            datapipe: IterDataPipe[Tuple[str, Any]],
            *,
            group_size: int,
            max_buffer_size: Optional[int] = None,
            group_key_fn: Callable = default_group_key_fn,
            sort_data_fn: Callable = default_sort_data_fn,
            length: int = -1):
        super().__init__()

        assert group_size > 0
        self.datapipe = datapipe
        self.group_size = group_size

        # default max buffer size is group_size * 10
        self.max_buffer_size = max_buffer_size if max_buffer_size is not None else group_size * 10
        assert self.max_buffer_size >= self.group_size

        self.group_key_fn = group_key_fn  # type: ignore[assignment]
        self.sort_data_fn = sort_data_fn  # type: ignore[assignment]
        self.curr_buffer_size = 0
        self.stream_buffer = {}
        self.length = length

    def __iter__(self) -> Iterator[list]:
        if self.group_size == 1:
            for data in self.datapipe:
                yield [data]
        else:
            for data in self.datapipe:
                key = self.group_key_fn(data)
                if key not in self.stream_buffer:
                    self.stream_buffer[key] = []
                res = self.stream_buffer[key]
                res.append(data)
                if len(res) == self.group_size:
                    yield self.sort_data_fn(res)
                    del self.stream_buffer[key]
                    self.curr_buffer_size = self.curr_buffer_size - self.group_size + 1
                else:
                    if self.curr_buffer_size == self.max_buffer_size:
                        raise OverflowError(
                            "stream_buffer is overflow, please adjust the order of data "
                            "in the input datapipe or increase the buffer size!")
                    self.curr_buffer_size = self.curr_buffer_size + 1

            if self.curr_buffer_size > 0:
                msg = "Not able to group [{}] with group size {}.".format(
                    ','.join([v[0] for _, vs in self.stream_buffer.items() for v in vs]), str(self.group_size))
                raise RuntimeError(msg)

    def __len__(self) -> int:
        if self.length == -1:
            raise TypeError("{} instance doesn't have valid length".format(type(self).__name__))
        return self.length<|MERGE_RESOLUTION|>--- conflicted
+++ resolved
@@ -4,13 +4,8 @@
 
 from collections import defaultdict
 
-<<<<<<< HEAD
 from torch.utils.data import IterDataPipe, functional_datapipe, DFIterDataPipe, DataChunk
-from typing import Any, Callable, Dict, Iterator, List, Optional, Sized, Tuple, TypeVar
-=======
-from torch.utils.data import IterDataPipe, functional_datapipe
 from typing import Any, Callable, Dict, Iterator, List, Optional, Sized, Tuple, TypeVar, DefaultDict
->>>>>>> 6c0d9252
 
 T_co = TypeVar('T_co', covariant=True)
 
