--- conflicted
+++ resolved
@@ -310,12 +310,8 @@
 
 void LowerAllTuples(const std::shared_ptr<Graph>& graph) {
   LowerAllTuples(graph->block());
-<<<<<<< HEAD
+  GRAPH_DUMP("After LowerAllTuples: ", graph);
   eliminateDeadCode(graph->block());
-=======
-  GRAPH_DUMP("After LowerAllTuples: ", graph);
-  EliminateDeadCode(graph->block());
->>>>>>> 69543d85
   EnsureNoTuples(graph->block());
 }
 
@@ -328,16 +324,10 @@
   }
 }
 
-<<<<<<< HEAD
 void lowerSimpleTuples(const std::shared_ptr<Graph>& graph) {
   lowerSimpleTuples(graph->block());
+  GRAPH_DUMP("After LowerSimpleTuples: ", graph);
   eliminateDeadCode(graph);
-=======
-void LowerSimpleTuples(const std::shared_ptr<Graph>& graph) {
-  LowerSimpleTuples(graph->block());
-  GRAPH_DUMP("After LowerSimpleTuples: ", graph);
-  EliminateDeadCode(graph);
->>>>>>> 69543d85
 }
 } // namespace jit
 } // namespace torch